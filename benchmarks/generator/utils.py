--- conflicted
+++ resolved
@@ -59,19 +59,10 @@
                 linewidth=1.5,     # Slightly thicker line
                 alpha=0.8)         # Slight transparency
 
-<<<<<<< HEAD
-    ax.set_ylim(0,)
-    ax.grid(True, linestyle='--', alpha=0.7)
-    ax.set_xlabel('Time (seconds)')
-    ax.set_ylabel('Number of Concurrent Requests')
-    ax.set_title('Workload Concurrency Over Time')
-    
-=======
     ax.set_ylim(0, )
     plt.xlabel('Time (ms)')
     plt.ylabel('Concurrency')
     plt.title('Workload Concurrency')
->>>>>>> 5228a8aa
     plt.legend()
     plt.tight_layout()
     
@@ -79,20 +70,12 @@
         plt.show()
     else:
         os.makedirs(os.path.dirname(output_file), exist_ok=True)
-<<<<<<< HEAD
-        plt.savefig(output_file, dpi=300)  # Higher DPI for better quality
-        logging.warn(f'Saved workload plot to {output_file}')
-        
-def save_workload(load_struct: List[Any], 
-                  output_path: str, 
-=======
         plt.savefig(output_file)
         logging.info(f'Saved workload plot to {output_file}')
 
 
 def save_workload(load_struct: List[Any],
                   output_path: str,
->>>>>>> 5228a8aa
                   use_jsonl: Optional[bool] = False):
     # create the path if it doesn't exist
     os.makedirs(os.path.dirname(output_path), exist_ok=True)

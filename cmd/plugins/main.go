/*
Copyright 2024 The Aibrix Team.

Licensed under the Apache License, Version 2.0 (the "License");
you may not use this file except in compliance with the License.
You may obtain a copy of the License at

    http://www.apache.org/licenses/LICENSE-2.0

Unless required by applicable law or agreed to in writing, software
distributed under the License is distributed on an "AS IS" BASIS,
WITHOUT WARRANTIES OR CONDITIONS OF ANY KIND, either express or implied.
See the License for the specific language governing permissions and
limitations under the License.
*/

package main

import (
	"flag"
	"fmt"
	"net"
	"net/http"
	"os"
	"os/signal"
	"syscall"
	"time"

	"google.golang.org/grpc"
	"k8s.io/client-go/kubernetes"
	"k8s.io/client-go/rest"
	"k8s.io/client-go/tools/clientcmd"
	"k8s.io/klog/v2"

	extProcPb "github.com/envoyproxy/go-control-plane/envoy/service/ext_proc/v3"
	"github.com/vllm-project/aibrix/pkg/cache"
	"github.com/vllm-project/aibrix/pkg/plugins/gateway"
	routing "github.com/vllm-project/aibrix/pkg/plugins/gateway/algorithms"
	"github.com/vllm-project/aibrix/pkg/utils"
	healthPb "google.golang.org/grpc/health/grpc_health_v1"
)

var (
	grpc_port int
)

func main() {
	flag.IntVar(&grpc_port, "port", 50052, "gRPC port")
	klog.InitFlags(flag.CommandLine)
	defer klog.Flush()
	flag.Parse()

	// Connect to Redis
	redisClient := utils.GetRedisClient()

	fmt.Println("starting cache")
	stopCh := make(chan struct{})
	defer close(stopCh)
	var config *rest.Config
	var err error

	// ref: https://github.com/kubernetes-sigs/controller-runtime/issues/878#issuecomment-1002204308
	kubeConfig := flag.Lookup("kubeconfig").Value.String()
	if kubeConfig == "" {
		klog.Info("using in-cluster configuration")
		config, err = rest.InClusterConfig()
	} else {
		klog.Infof("using configuration from '%s'", kubeConfig)
		config, err = clientcmd.BuildConfigFromFlags("", kubeConfig)
	}

	if err != nil {
		panic(err)
	}

<<<<<<< HEAD
	cache.NewGatewayCache(config, stopCh, redisClient, routing.NewPackSLORouter)
=======
	cache.InitForGateway(config, stopCh, redisClient)
>>>>>>> cea9419e

	// Connect to K8s cluster
	k8sClient, err := kubernetes.NewForConfig(config)
	if err != nil {
		klog.Fatalf("Error creating kubernetes client: %v", err)
	}

	// grpc server init
	lis, err := net.Listen("tcp", fmt.Sprintf(":%d", grpc_port))
	if err != nil {
		klog.Fatalf("failed to listen: %v", err)
	}

	s := grpc.NewServer()

	extProcPb.RegisterExternalProcessorServer(s, gateway.NewServer(redisClient, k8sClient))
	healthPb.RegisterHealthServer(s, gateway.NewHealthCheckServer())

	klog.Info("starting gRPC server on port :50052")

	go func() {
		if err := http.ListenAndServe("localhost:6060", nil); err != nil {
			klog.Fatalf("failed to setup profiling: %v", err)
		}
	}()

	// shutdown
	var gracefulStop = make(chan os.Signal, 1)
	signal.Notify(gracefulStop, syscall.SIGTERM)
	signal.Notify(gracefulStop, syscall.SIGINT)
	go func() {
		sig := <-gracefulStop
		klog.Infof("caught sig: %+v", sig)
		klog.Info("Wait for 1 second to finish processing")
		time.Sleep(1 * time.Second)
		os.Exit(0)
	}()

	if err := s.Serve(lis); err != nil {
		panic(err)
	}
}<|MERGE_RESOLUTION|>--- conflicted
+++ resolved
@@ -73,11 +73,7 @@
 		panic(err)
 	}
 
-<<<<<<< HEAD
-	cache.NewGatewayCache(config, stopCh, redisClient, routing.NewPackSLORouter)
-=======
-	cache.InitForGateway(config, stopCh, redisClient)
->>>>>>> cea9419e
+	cache.InitForGateway(config, stopCh, redisClient, routing.NewPackSLORouter)
 
 	// Connect to K8s cluster
 	k8sClient, err := kubernetes.NewForConfig(config)

/*
Copyright 2024 The Aibrix Team.

Licensed under the Apache License, Version 2.0 (the "License");
you may not use this file except in compliance with the License.
You may obtain a copy of the License at

    http://www.apache.org/licenses/LICENSE-2.0

Unless required by applicable law or agreed to in writing, software
distributed under the License is distributed on an "AS IS" BASIS,
WITHOUT WARRANTIES OR CONDITIONS OF ANY KIND, either express or implied.
See the License for the specific language governing permissions and
limitations under the License.
*/

package cache

import (
	"context"
	"encoding/json"
	"errors"
	"fmt"
	"strconv"
	"strings"
	"sync"
	"sync/atomic"
	"time"

	"github.com/redis/go-redis/v9"
	crdinformers "github.com/vllm-project/aibrix/pkg/client/informers/externalversions"
	"github.com/vllm-project/aibrix/pkg/types"
	v1 "k8s.io/api/core/v1"
	"k8s.io/apimachinery/pkg/util/runtime"
	"k8s.io/client-go/informers"
	"k8s.io/client-go/kubernetes"
	"k8s.io/client-go/rest"
	"k8s.io/client-go/tools/cache"
	"k8s.io/klog/v2"

	prometheusv1 "github.com/prometheus/client_golang/api/prometheus/v1"
	dto "github.com/prometheus/client_model/go"
	modelv1alpha1 "github.com/vllm-project/aibrix/api/model/v1alpha1"
	v1alpha1 "github.com/vllm-project/aibrix/pkg/client/clientset/versioned"
	v1alpha1scheme "github.com/vllm-project/aibrix/pkg/client/clientset/versioned/scheme"
	"github.com/vllm-project/aibrix/pkg/metrics"
	"github.com/vllm-project/aibrix/pkg/utils"
	"k8s.io/client-go/kubernetes/scheme"
)

var once sync.Once

type ModelRouterProvider func(modelName string) (types.Router, error)

// type global
type Cache struct {
	mu            sync.RWMutex
	redisClient   *redis.Client
	prometheusApi prometheusv1.API
	initialized   bool
	subscribers   []metrics.MetricSubscriber
	metrics       map[string]interface{}
	// ModelMetrics        map[string]map[string]interface{}                 // reserved
	// Pods            map[string]*v1.Pod
	// PodMetrics      map[string]map[string]metrics.MetricValue            // pod_name: map[metric_name]metric_val
	// PodModelMetrics map[string]map[string]map[string]metrics.MetricValue // pod_name: map[model_name]map[metric_name]metric_val
	// PodToModelMapping   utils.SyncMap[string, *Registry[string]]             // pod_name: *Registry or map[model_name]model_name
	pods                utils.SyncMap[string, *Pod]             // pod_name: *PodMeta
	modelMetas          utils.SyncMap[string, *Model]           // model_name: *Model
	requestTrace        *utils.SyncMap[string, *RequestTrace]   // model_name: *RequestTrace
	deploymentProfiles  utils.SyncMap[string, *ModelGPUProfile] // deployment_name: *ModelGPUProfile
	numRequestsTraces   int32                                   // counter for requestTrace
	bufferPod           *Pod
	bufferModel         *Model
	modelRouterProvider ModelRouterProvider
	pendingLoadProvider *PendingLoadProvider
}

type Block struct {
	modelToPods    map[string]map[string]time.Time // model_name: map[pod_name]pod_last_access_time
	lastAccessTime time.Time                       //block_last_access_time
}

const (
<<<<<<< HEAD
	ModelIdentifier = "model.aibrix.ai/name"

=======
	modelIdentifier                       = "model.aibrix.ai/name"
	nodeType                              = "ray.io/node-type"
	nodeWorker                            = "worker"
>>>>>>> 9990ab80
	podPort                               = 8000
	defaultPodMetricRefreshIntervalInMS   = 50
	expireWriteRequestTraceIntervalInMins = 10

	// For output predictor
	maxInputTokens  = 1024 * 1024       // 1M
	maxOutputTokens = 1024 * 1024       // 1M
	movingWindow    = 240 * time.Second // keep window same with window size of GPU optimizer.
)

var (
	instance                Cache
	counterGaugeMetricNames = []string{
		metrics.NumRequestsRunning,
		metrics.NumRequestsWaiting,
		metrics.NumRequestsSwapped,
		metrics.AvgPromptThroughputToksPerS,
		metrics.AvgGenerationThroughputToksPerS,
		metrics.GPUCacheUsagePerc,
		metrics.CPUCacheUsagePerc,
	}
	// histogram metric example - time_to_first_token_seconds, _sum, _bucket _count.
	histogramMetricNames = []string{
		metrics.IterationTokensTotal,
		metrics.TimeToFirstTokenSeconds,
		metrics.TimePerOutputTokenSeconds,
		metrics.E2ERequestLatencySeconds,
		metrics.RequestQueueTimeSeconds,
		metrics.RequestInferenceTimeSeconds,
		metrics.RequestDecodeTimeSeconds,
		metrics.RequestPrefillTimeSeconds,
	}

	prometheusMetricNames = []string{
		metrics.P95TTFT5m,
		metrics.P95TTFT5mPod,
		metrics.AvgTTFT5mPod,
		metrics.P95TPOT5mPod,
		metrics.AvgTPOT5mPod,
		metrics.AvgPromptToksPerReq,
		metrics.AvgGenerationToksPerReq,
		metrics.AvgE2ELatencyPod,
		metrics.AvgRequestsPerMinPod,
		metrics.AvgPromptThroughputToksPerMinPod,
		metrics.AvgGenerationThroughputToksPerMinPod,
	}

	labelQueryMetricNames = []string{
		metrics.MaxLora,
		metrics.WaitingLoraAdapters,
		metrics.RunningLoraAdapters,
	}

	// TODO: add a helper function for get methods.
	podMetricRefreshInterval = getPodMetricRefreshInterval()
)

func getPodMetricRefreshInterval() time.Duration {
	value := utils.LoadEnv("AIBRIX_POD_METRIC_REFRESH_INTERVAL_MS", "")
	if value != "" {
		intValue, err := strconv.Atoi(value)
		if err != nil || intValue <= 0 {
			klog.Infof("invalid AIBRIX_POD_METRIC_REFRESH_INTERVAL_MS: %s, falling back to default", value)
		} else {
			klog.Infof("using AIBRIX_POD_METRIC_REFRESH_INTERVAL_MS env value for pod metrics refresh interval: %d ms", intValue)
			return time.Duration(intValue) * time.Millisecond
		}
	}
	klog.Infof("using default refresh interval: %d ms", defaultPodMetricRefreshIntervalInMS)
	return defaultPodMetricRefreshIntervalInMS * time.Millisecond
}

func GetCache() (*Cache, error) {
	if !instance.initialized {
		return nil, errors.New("cache is not initialized")
	}
	return &instance, nil
}

func NewTestCacheWithPods(pods []*v1.Pod) *Cache {
	c := &Cache{}
	for pod := range pods {
		c.addPod(pod)
	}
	return c
}

func NewTestCacheWithPodsMetrics(pods []*v1.Pod, podMetrics map[string]map[string]metrics.MetricValue) *Cache {
	c := NewTestCacheWithPods(pods)
	c.pods.Range(func(podName string, metaPod *Pod) bool {
		if metrics, ok := podMetrics[podName]; ok {
			for metricName, metric := range metrics {
				metaPod.Metrics.Store(metricName, metric)
			}
		}
		return true
	})
	return c
}

func NewCache(config *rest.Config, stopCh <-chan struct{}) *Cache {
	return NewGatewayCache(config, stopCh, nil, nil)
}

func NewGatewayCache(config *rest.Config, stopCh <-chan struct{}, redisClient *redis.Client, modelRouterProvider ModelRouterProvider) *Cache {
	once.Do(func() {
		if err := v1alpha1scheme.AddToScheme(scheme.Scheme); err != nil {
			panic(err)
		}

		k8sClientSet, err := kubernetes.NewForConfig(config)
		if err != nil {
			panic(err)
		}

		crdClientSet, err := v1alpha1.NewForConfig(config)
		if err != nil {
			panic(err)
		}

		factory := informers.NewSharedInformerFactoryWithOptions(k8sClientSet, 0)
		crdFactory := crdinformers.NewSharedInformerFactoryWithOptions(crdClientSet, 0)

		podInformer := factory.Core().V1().Pods().Informer()
		modelInformer := crdFactory.Model().V1alpha1().ModelAdapters().Informer()

		defer runtime.HandleCrash()
		factory.Start(stopCh)
		crdFactory.Start(stopCh)

		if !cache.WaitForCacheSync(stopCh, podInformer.HasSynced, modelInformer.HasSynced) {
			runtime.HandleError(fmt.Errorf("timed out waiting for caches to sync"))
			return
		}

		// Load environment variables
		prometheusEndpoint := utils.LoadEnv("PROMETHEUS_ENDPOINT", "")
		prometheusBasicAuthUsername := utils.LoadEnv("PROMETHEUS_BASIC_AUTH_USERNAME", "")
		prometheusBasicAuthPassword := utils.LoadEnv("PROMETHEUS_BASIC_AUTH_PASSWORD", "")

		// Initialize Prometheus API
		var prometheusApi prometheusv1.API
		if prometheusEndpoint != "" {
			api, err := metrics.InitializePrometheusAPI(prometheusEndpoint, prometheusBasicAuthUsername, prometheusBasicAuthPassword)
			if err != nil {
				klog.Errorf("Error initializing Prometheus API: %v", err)
			} else {
				prometheusApi = api
				klog.Infof("Prometheus API initialized successfully")
			}
		}

		instance = Cache{
			initialized:         true,
			redisClient:         redisClient,
			prometheusApi:       prometheusApi,
			requestTrace:        &utils.SyncMap[string, *RequestTrace]{},
			modelRouterProvider: modelRouterProvider,
		}
		instance.pendingLoadProvider = newPendingLoadProvider(&instance)
		if _, err := podInformer.AddEventHandler(cache.ResourceEventHandlerFuncs{
			AddFunc:    instance.addPod,
			UpdateFunc: instance.updatePod,
			DeleteFunc: instance.deletePod,
		}); err != nil {
			panic(err)
		}

		if _, err = modelInformer.AddEventHandler(cache.ResourceEventHandlerFuncs{
			AddFunc:    instance.addModelAdapter,
			UpdateFunc: instance.updateModelAdapter,
			DeleteFunc: instance.deleteModelAdapter,
		}); err != nil {
			panic(err)
		}

		ticker := time.NewTicker(podMetricRefreshInterval)
		go func() {
			for {
				select {
				case <-ticker.C:
					instance.updatePodMetrics()
					instance.updateModelMetrics()
					instance.debugInfo()
				case <-stopCh:
					ticker.Stop()
					return
				}
			}
		}()

		tickerOffset := time.Duration(time.Now().UnixNano()) % RequestTraceWriteInterval
		var traceAlignmentTimer *time.Timer
		// TODO: Using ticker may be a problem if writeRequestTraceToStorage takes too long.
		var traceTicker *time.Ticker
		// To limit the offset of each tick, we align the ticker by waiting for a round
		// Very small offset usually will not be a problem, because it take some time to write to the Redis.
		if tickerOffset > MaxRequestTraceIntervalOffset {
			traceAlignmentTimer = time.NewTimer(RequestTraceWriteInterval - tickerOffset)
		} else {
			traceTicker = time.NewTicker(RequestTraceWriteInterval)
		}
		go func() {
			if redisClient == nil {
				return
			}
			if traceAlignmentTimer != nil {
				// Wait for alignment
				<-traceAlignmentTimer.C
				traceAlignmentTimer = nil

				// TODO: Clean up data if necessary.

				// Start ticker
				traceTicker = time.NewTicker(RequestTraceWriteInterval)
			}
			klog.Infof("trace ticker start at %s", time.Now())
			for {
				select {
				case <-traceTicker.C:
					if atomic.LoadInt32(&instance.numRequestsTraces) == 0 {
						instance.updateDeploymentProfiles(context.Background())
						continue
					}
					t := time.Now().Unix()
					roundT := t - t%int64(RequestTraceWriteInterval/time.Second)
					instance.writeRequestTraceToStorage(roundT)
					instance.updateDeploymentProfiles(context.Background())
				case <-stopCh:
					traceTicker.Stop()
					return
				}
			}
		}()
	})

	return &instance
}

func (c *Cache) addPod(obj interface{}) {
	c.mu.Lock()
	defer c.mu.Unlock()

	pod := obj.(*v1.Pod)
	// only track pods with model deployments
	modelName, ok := pod.Labels[ModelIdentifier]
	if !ok {
		return
	}
	// ignore worker pods
	nodeType, ok := pod.Labels[nodeType]
	if ok && nodeType == nodeWorker {
		klog.InfoS("ignored ray worker pod", "name", pod.Name)
		return
	}

	metaPod := c.addPodLocked(pod)
	c.addPodAndModelMappingLocked(metaPod, modelName)

	klog.V(4).Infof("POD CREATED: %s/%s", pod.Namespace, pod.Name)
	c.debugInfo()
}

func (c *Cache) updatePod(oldObj interface{}, newObj interface{}) {
	c.mu.Lock()
	defer c.mu.Unlock()

	oldPod := oldObj.(*v1.Pod)
	newPod := newObj.(*v1.Pod)

	oldModelName, oldOk := oldPod.Labels[ModelIdentifier]
	newModelName, newOk := newPod.Labels[ModelIdentifier]

	if !oldOk && !newOk {
		return // No model information to track in either old or new pod
	}

	// TODO: The logic here is problematic, consider following situations:
	// 1. Only model name changes (Current implementation messy with pod name, too)
	// 2. Only pod name changes (Is this possible? If not, no need to remove and readd pods registry)
	// 3. I believe changes of LORA model names are not handled here.

	// Remove old mappings if present
	if oldOk {
		c.deletePodLocked(oldPod.Name)
		c.deletePodAndModelMappingLocked(oldPod.Name, oldModelName, 1)
	}

	// ignore worker pods
	nodeType, ok := oldPod.Labels[nodeType]
	if ok && nodeType == nodeWorker {
		klog.InfoS("ignored ray worker pod", "name", oldPod.Name)
		return
	}

	// ignore worker pods
	nodeType, ok = newPod.Labels[nodeType]
	if ok && nodeType == nodeWorker {
		klog.InfoS("ignored ray worker pod", "name", newPod.Name)
		return
	}

	// Add new mappings if present
	if newOk {
		metaPod := c.addPodLocked(newPod)
		c.addPodAndModelMappingLocked(metaPod, newModelName)
	}

	klog.V(4).Infof("POD UPDATED: %s/%s %s", newPod.Namespace, newPod.Name, newPod.Status.Phase)
	c.debugInfo()
}

func (c *Cache) deletePod(obj interface{}) {
	c.mu.Lock()
	defer c.mu.Unlock()

	pod := obj.(*v1.Pod)
	_, ok := pod.Labels[ModelIdentifier]
	if !ok {
		return
	}

	// delete base model and associated lora models on this pod
	metaPod := c.deletePodLocked(pod.Name)
	if metaPod != nil {
		for _, modelName := range metaPod.Models.Array() {
			c.deletePodAndModelMappingLocked(pod.Name, modelName, 1)
		}
	}

	klog.V(4).Infof("POD DELETED: %s/%s", pod.Namespace, pod.Name)
	c.debugInfo()
}

func (c *Cache) addModelAdapter(obj interface{}) {
	c.mu.Lock()
	defer c.mu.Unlock()

	model := obj.(*modelv1alpha1.ModelAdapter)
	for _, pod := range model.Status.Instances {
		c.addPodAndModelMappingLockedByName(pod, model.Name)
	}

	klog.V(4).Infof("MODELADAPTER CREATED: %s/%s", model.Namespace, model.Name)
	c.debugInfo()
}

func (c *Cache) updateModelAdapter(oldObj interface{}, newObj interface{}) {
	c.mu.Lock()
	defer c.mu.Unlock()

	oldModel := oldObj.(*modelv1alpha1.ModelAdapter)
	newModel := newObj.(*modelv1alpha1.ModelAdapter)
	for _, pod := range oldModel.Status.Instances {
		c.deletePodAndModelMappingLocked(pod, oldModel.Name, 0)
	}

	for _, pod := range newModel.Status.Instances {
		c.addPodAndModelMappingLockedByName(pod, newModel.Name)
	}

	klog.V(4).Infof("MODELADAPTER UPDATED. %s/%s %s", oldModel.Namespace, oldModel.Name, newModel.Status.Phase)
	c.debugInfo()
}

func (c *Cache) deleteModelAdapter(obj interface{}) {
	c.mu.Lock()
	defer c.mu.Unlock()

	model := obj.(*modelv1alpha1.ModelAdapter)
	for _, pod := range model.Status.Instances {
		c.deletePodAndModelMappingLocked(pod, model.Name, 0)
	}

	klog.V(4).Infof("MODELADAPTER DELETED: %s/%s", model.Namespace, model.Name)
	c.debugInfo()
}

func (c *Cache) addPodLocked(pod *v1.Pod) *Pod {
	if c.bufferPod == nil {
		c.bufferPod = &Pod{
			Pod:    pod,
			Models: NewRegistry[string](),
		}
	} else {
		c.bufferPod.Pod = pod
	}
	metaPod, loaded := c.pods.LoadOrStore(pod.Name, c.bufferPod)
	if !loaded {
		c.bufferModel = nil
	}
	return metaPod
}

func (c *Cache) addPodAndModelMappingLockedByName(podName, modelName string) {
	pod, ok := c.pods.Load(podName)
	if !ok {
		klog.Errorf("pod %s does not exist in internal-cache", podName)
		return
	}

	c.addPodAndModelMappingLocked(pod, modelName)
}

func (c *Cache) addPodAndModelMappingLocked(metaPod *Pod, modelName string) {
	if c.bufferModel == nil {
		c.bufferModel = &Model{
			Pods:            NewRegistryWithArrayProvider(func(arr []*v1.Pod) *utils.PodArray { return &utils.PodArray{Pods: arr} }),
			OutputPredictor: NewSimmpleOutputPredictor(maxInputTokens, maxOutputTokens, movingWindow),
		}
	}
	metaModel, loaded := c.modelMetas.LoadOrStore(modelName, c.bufferModel)
	if !loaded {
		c.bufferModel = nil
		if c.modelRouterProvider != nil {
			var err error
			metaModel.QueueRouter, err = c.modelRouterProvider(modelName)
			if err != nil {
				klog.Errorf("failed to initialize model-based queue router: %v", err)
			}
		}
	}

	metaPod.Models.Store(modelName, modelName)
	metaModel.Pods.Store(metaPod.Name, metaPod.Pod)
}

func (c *Cache) deletePodLocked(podName string) *Pod {
	metaPod, _ := c.pods.LoadAndDelete(podName)
	return metaPod
}

// deletePodAndModelMapping delete mappings between pods and model by specified names.
// If ignoreMapping > 0, podToModel mapping will be ignored.
// If ignoreMapping < 0, modelToPod mapping will be ignored
func (c *Cache) deletePodAndModelMappingLocked(podName, modelName string, ignoreMapping int) {
	if ignoreMapping <= 0 {
		if metaPod, ok := c.pods.Load(podName); ok {
			metaPod.Models.Delete(modelName)
			// PodToModelMapping entry should only be deleted during pod deleting.
		}
	}

	if ignoreMapping >= 0 {
		if meta, ok := c.modelMetas.Load(modelName); ok {
			meta.Pods.Delete(podName)
			if meta.Pods.Len() == 0 {
				c.modelMetas.Delete(modelName)
			}
		}
	}
}

func (c *Cache) debugInfo() {
	c.pods.Range(func(podName string, pod *Pod) bool {
		klog.V(4).Infof("pod: %s, podIP: %v, models: %s", podName, pod.Status.PodIP, strings.Join(pod.Models.Array(), " "))
		pod.Metrics.Range(func(metricName string, metricVal metrics.MetricValue) bool {
			klog.V(5).Infof("%v_%v_%v", podName, metricName, metricVal)
			return true
		})
		pod.ModelMetrics.Range(func(metricName string, metricVal metrics.MetricValue) bool {
			klog.V(5).Infof("%v_%v_%v", podName, metricName, metricVal)
			return true
		})
		return true
	})
	c.modelMetas.Range(func(modelName string, meta *Model) bool {
		var podList strings.Builder
		for _, pod := range meta.Pods.Registry.Array() {
			podList.WriteString(pod.Name)
			podList.WriteByte(' ')
		}
		klog.V(4).Infof("model: %s, pods: %v", modelName, podList)
		return true
	})
}

func (c *Cache) GetPod(podName string) (*v1.Pod, error) {
	metaPod, ok := c.pods.Load(podName)
	if !ok {
		return nil, fmt.Errorf("pod does not exist in the cache: %s", podName)
	}

	return metaPod.Pod, nil
}

func (c *Cache) GetPods() []*v1.Pod {
	pods := make([]*v1.Pod, 0, c.pods.Len())
	c.pods.Range(func(_ string, metaPod *Pod) bool {
		pods = append(pods, metaPod.Pod)
		return true
	})
	return pods
}

func (c *Cache) GetPodsForModel(modelName string) (*utils.PodArray, error) {
	meta, ok := c.modelMetas.Load(modelName)
	if !ok {
		return nil, fmt.Errorf("model does not exist in the cache: %s", modelName)
	}

	return meta.Pods.Array(), nil
}

func (c *Cache) GetModelsForPod(podName string) ([]string, error) {
	metaPod, ok := c.pods.Load(podName)
	if !ok {
		return nil, fmt.Errorf("pod does not exist in the cache: %s", podName)
	}

	return metaPod.Models.Array(), nil
}

func (c *Cache) CheckModelExists(modelName string) bool {
	_, ok := c.modelMetas.Load(modelName)

	return ok
}

func (c *Cache) GetPodMetric(podName, metricName string) (metrics.MetricValue, error) {
	metaPod, ok := c.pods.Load(podName)
	if !ok {
		return nil, fmt.Errorf("pod does not exist in the cache: %s", podName)
	}

	return c.getPodMetricImpl(podName, &metaPod.Metrics, metricName)
}

func (c *Cache) GetPodModelMetric(podName, modelName string, metricName string) (metrics.MetricValue, error) {
	metaPod, ok := c.pods.Load(podName)
	if !ok {
		return nil, fmt.Errorf("pod does not exist in the cache: %s", podName)
	}

	return c.getPodMetricImpl(podName, &metaPod.ModelMetrics, c.getPodModelMetricName(modelName, metricName))
}

func (c *Cache) getPodMetricImpl(podName string, metricStore *utils.SyncMap[string, metrics.MetricValue], metricName string) (metrics.MetricValue, error) {
	metricVal, ok := metricStore.Load(metricName)
	if !ok {
		return nil, fmt.Errorf("no metric available for %s - %v", podName, metricName)
	}

	return metricVal, nil
}

func (c *Cache) GetModelProfileByPod(pod *v1.Pod, modelName string) (*ModelGPUProfile, error) {
	deploymentName, ok := pod.Labels[utils.DeploymentIdentifier]
	if !ok {
		// Handle the case where the label is not found (e.g., log an error)
		return nil, fmt.Errorf("deployment name label not found on pod %s", pod.Name)
	}

	key := ModelGPUProfileKey(modelName, deploymentName)
	profile, ok := c.deploymentProfiles.Load(key)
	if !ok {
		return nil, fmt.Errorf("profile not available for %s", key)
	}

	return profile, nil
}

func (c *Cache) GetModelProfileByDeploymentName(deploymentName string, modelName string) (*ModelGPUProfile, error) {
	key := ModelGPUProfileKey(modelName, deploymentName)
	profile, ok := c.deploymentProfiles.Load(key)
	if !ok {
		return nil, fmt.Errorf("profile not available for %s", key)
	}

	return profile, nil
}

func (c *Cache) getPodModelMetricName(modelName string, metricName string) string {
	return fmt.Sprintf("%s/%s", modelName, metricName)
}

// Update `PodMetrics` and `PodModelMetrics` according to the metric scope
// TODO: replace in-place metric update podMetrics and podModelMetrics to fresh copy for preventing stale metric keys
func (c *Cache) updatePodRecord(pod *Pod, modelName string, metricName string, scope metrics.MetricScope, metricValue metrics.MetricValue) error {
	if scope == metrics.PodMetricScope {
		if modelName != "" {
			return fmt.Errorf("modelName should be empty for scope %v", scope)
		}
		pod.Metrics.Store(metricName, metricValue)
	} else if scope == metrics.PodModelMetricScope {
		if modelName == "" {
			return fmt.Errorf("modelName should not be empty for scope %v", scope)
		}
		pod.ModelMetrics.Store(c.getPodModelMetricName(modelName, metricName), metricValue)
	} else {
		return fmt.Errorf("scope %v is not supported", scope)
	}
	return nil
}

func (c *Cache) queryUpdatePromQLMetrics(metric metrics.Metric, queryLabels map[string]string, pod *Pod, modelName string, metricName string) error {
	scope := metric.MetricScope
	query := metrics.BuildQuery(metric.PromQL, queryLabels)
	// Querying metrics
	result, warnings, err := c.prometheusApi.Query(context.Background(), query, time.Now())
	if err != nil {
		// Skip this model fetching if an error is thrown
		return fmt.Errorf("error executing query: %v", err)
	}
	if len(warnings) > 0 {
		klog.V(4).Infof("Warnings: %v\n", warnings)
	}

	// Update metrics
	metricValue := &metrics.PrometheusMetricValue{Result: &result}
	err = c.updatePodRecord(pod, modelName, metricName, scope, metricValue)
	if err != nil {
		return fmt.Errorf("failed to update metrics %s from prometheus %s: %v", metricName, pod.Name, err)
	}
	klog.V(5).InfoS("Successfully parsed metrics from prometheus", "metric", metricName, "model", modelName, "PodName", pod.Name, "Port", podPort, "metricValue", metricValue)
	return nil
}

func (c *Cache) updateSimpleMetricFromRawMetrics(pod *Pod, allMetrics map[string]*dto.MetricFamily) {
	podName := pod.Name
	for _, metricName := range counterGaugeMetricNames {
		metric, exists := metrics.Metrics[metricName]
		if !exists {
			klog.V(4).Infof("Cannot find %v in the metric list", metricName)
			continue
		}

		// TODO: we should refact metricName to fit other engine
		metricFamily, exists := allMetrics[fmt.Sprintf("vllm:%s", metricName)]
		if !exists {
			klog.V(4).Infof("Cannot find %v in the pod metrics", metricName)
			continue
		}
		scope := metric.MetricScope
		for _, familyMetric := range metricFamily.Metric {
			modelName, _ := metrics.GetLabelValueForKey(familyMetric, "model_name")

			metricValue, err := metrics.GetCounterGaugeValue(familyMetric, metricFamily.GetType())
			if err != nil {
				klog.V(4).Infof("failed to parse metrics %s from pod %s %s %d: %v", metricName, podName, pod.Status.PodIP, podPort, err)
				continue
			}

			err = c.updatePodRecord(pod, modelName, metricName, scope, &metrics.SimpleMetricValue{Value: metricValue})
			if err != nil {
				klog.V(4).Infof("Failed to update metrics %s from pod %s %s %d: %v", metricName, podName, pod.Status.PodIP, podPort, err)
				continue
			}

			klog.V(5).InfoS("Successfully parsed metrics", "metric", metricName, "model", modelName, "PodIP", pod.Status.PodIP, "Port", podPort, "metricValue", metricValue)
		}
	}
}

func (c *Cache) updateHistogramMetricFromRawMetrics(pod *Pod, allMetrics map[string]*dto.MetricFamily) {
	podName := pod.Name
	for _, metricName := range histogramMetricNames {
		metric, exists := metrics.Metrics[metricName]
		if !exists {
			klog.V(4).Infof("Cannot find %v in the metric list", metricName)
			continue
		}

		metricFamily, exists := allMetrics[fmt.Sprintf("vllm:%s", metricName)]
		if !exists {
			klog.V(4).Infof("Cannot find %v in the pod metrics", metricName)
			continue
		}
		scope := metric.MetricScope
		for _, familyMetric := range metricFamily.Metric {
			modelName, _ := metrics.GetLabelValueForKey(familyMetric, "model_name")
			metricValue, err := metrics.GetHistogramValue(familyMetric)
			if err != nil {
				klog.V(4).Infof("failed to parse metrics %s from pod %s %s %d: %v", metricName, pod.Name, pod.Status.PodIP, podPort, err)
				continue
			}

			histogramValue := &metrics.HistogramMetricValue{
				Sum:     metricValue.Sum,
				Count:   metricValue.Count,
				Buckets: metricValue.Buckets,
			}
			err = c.updatePodRecord(pod, modelName, metricName, scope, histogramValue)
			if err != nil {
				klog.V(4).Infof("Failed to update metrics %s from pod %s %s %d: %v", metricName, podName, pod.Status.PodIP, podPort, err)
				continue
			}

			klog.V(5).InfoS("Successfully parsed metrics", "metric", metricName, "model", modelName, "PodIP", pod.Status.PodIP, "Port", podPort, "metricValue", metricValue)

		}
	}
}

func (c *Cache) updateQueryLabelMetricFromRawMetrics(pod *Pod, allMetrics map[string]*dto.MetricFamily) {
	for _, labelMetricName := range labelQueryMetricNames {
		metric, exists := metrics.Metrics[labelMetricName]
		if !exists {
			klog.V(4).Infof("Cannot find %v in the metric list", labelMetricName)
			continue
		}
		rawMetricName := metric.RawMetricName
		scope := metric.MetricScope
		metricFamily, exists := allMetrics[fmt.Sprintf("vllm:%s", rawMetricName)]
		if !exists {
			klog.V(4).Infof("Cannot find %v in the pod metrics", rawMetricName)
			continue
		}
		for _, familyMetric := range metricFamily.Metric {
			modelName, _ := metrics.GetLabelValueForKey(familyMetric, "model_name")
			labelValue, _ := metrics.GetLabelValueForKey(familyMetric, labelMetricName)
			err := c.updatePodRecord(pod, modelName, labelMetricName, scope, &metrics.LabelValueMetricValue{Value: labelValue})
			if err != nil {
				klog.V(4).Infof("Failed to update metrics %s from pod %s %s %d: %v", labelMetricName, pod.Name, pod.Status.PodIP, podPort, err)
				continue
			}

			klog.V(5).InfoS("Successfully parsed metrics", "metric", labelMetricName, "model", modelName, "PodIP", pod.Status.PodIP, "Port", podPort, "metricValue", labelValue)
		}
	}
}

func (c *Cache) updateMetricFromPromQL(pod *Pod) {
	podName := pod.Name

	for _, metricName := range prometheusMetricNames {
		queryLabels := map[string]string{
			"instance": fmt.Sprintf("%s:%d", pod.Status.PodIP, podPort),
		}
		metric, ok := metrics.Metrics[metricName]
		if !ok {
			klog.V(4).Infof("Cannot find %v in the metric list", metricName)
			continue
		}
		scope := metric.MetricScope
		if scope == metrics.PodMetricScope {
			err := c.queryUpdatePromQLMetrics(metric, queryLabels, pod, "", metricName)
			if err != nil {
				klog.V(4).Infof("Failed to query and update PromQL metrics: %v", err)
				continue
			}
		} else if scope == metrics.PodModelMetricScope {
			if pod.Models.Len() > 0 {
				for _, modelName := range pod.Models.Array() {
					queryLabels["model_name"] = modelName
					err := c.queryUpdatePromQLMetrics(metric, queryLabels, pod, modelName, metricName)
					if err != nil {
						klog.V(4).Infof("Failed to query and update PromQL metrics: %v", err)
						continue
					}
				}
			} else {
				klog.V(4).Infof("Cannot find model names for pod %s", podName)
			}
		} else {
			klog.V(4).Infof("Scope %v is not supported", scope)
		}
	}
}

func (c *Cache) updatePodMetrics() {
	c.pods.Range(func(podName string, metaPod *Pod) bool {
		if !utils.FilterReadyPod(metaPod.Pod) {
			// Skip unready pod
			return true
		}

		// We should use the primary container port. In the future, we can decide whether to use sidecar container's port
		url := fmt.Sprintf("http://%s:%d/metrics", metaPod.Status.PodIP, podPort)
		allMetrics, err := metrics.ParseMetricsURL(url)
		if err != nil {
			klog.V(4).Infof("Error parsing metric families: %v\n", err)
		}

		// parse counterGaugeMetricsNames
		c.updateSimpleMetricFromRawMetrics(metaPod, allMetrics)

		// parse histogramMetrics
		c.updateHistogramMetricFromRawMetrics(metaPod, allMetrics)

		// parse QueryLabel metrics
		c.updateQueryLabelMetricFromRawMetrics(metaPod, allMetrics)

		if c.prometheusApi == nil {
			klog.V(4).InfoS("Prometheus api is not initialized, PROMETHEUS_ENDPOINT is not configured, skip fetching prometheus metrics")
			return true
		}
		// parse prometheus metrics
		c.updateMetricFromPromQL(metaPod)
		return true
	})
}

func (c *Cache) updateModelMetrics() {
	c.mu.Lock()
	defer c.mu.Unlock()

	if c.prometheusApi == nil {
		klog.V(4).InfoS("Prometheus api is not initialized, PROMETHEUS_ENDPOINT is not configured, skip fetching prometheus metrics")
		return
	}
}

func (c *Cache) AddRequestCount(requestID string, modelName string, req *types.RouterRequest) (traceTerm int64) {
	success := false
	for {
		trace := c.getRequestTrace(modelName)
		// TODO: use non-empty key if we have output prediction to decide buckets early.
		if traceTerm, success = trace.AddRequest(requestID, ""); success {
			break
		}
		// In case AddRequest return false, it has been recycled and we want to retry.
	}

	meta, ok := c.modelMetas.Load(modelName)
	if ok {
		atomic.AddInt32(&meta.pendingRequests, 1)
	}

	if req != nil {
		c.addRequestLoad(req)
	}
	return
}

func (c *Cache) DoneRequestCount(requestID string, modelName string, req *types.RouterRequest, traceTerm int64) {
	if req != nil {
		c.doneRequestLoad(req)
	}

	meta, ok := c.modelMetas.Load(modelName)
	if ok {
		atomic.AddInt32(&meta.pendingRequests, -1)
	}

	// DoneRequest only works for current term, no need to retry.
	c.getRequestTrace(modelName).DoneRequest(requestID, traceTerm)
}

func (c *Cache) DoneRequestTrace(requestID string, modelName string, req *types.RouterRequest, inputTokens, outputTokens, traceTerm int64) {
	if req != nil {
		c.doneRequestLoad(req)
	}

	meta, ok := c.modelMetas.Load(modelName)
	if ok {
		atomic.AddInt32(&meta.pendingRequests, -1)
	}

	var traceKey string
	for {
		trace := c.getRequestTrace(modelName)
		if traceKey, ok = trace.DoneRequestTrace(requestID, inputTokens, outputTokens, traceKey, traceTerm); ok {
			break
		}
		// In case DoneRequest return false, it has been recycled and we want to retry.
	}
	meta.OutputPredictor.AddTrace(int(inputTokens), int(outputTokens), 1)
	klog.V(5).Infof("inputTokens: %v, outputTokens: %v, trace key: %s", inputTokens, outputTokens, traceKey)
}

func (c *Cache) getRequestTrace(modelName string) *RequestTrace {
	trace := NewRequestTrace(time.Now().UnixNano())
	newer, loaded := c.requestTrace.LoadOrStore(modelName, trace)
	if loaded {
		trace.Recycle()
	} else {
		atomic.AddInt32(&c.numRequestsTraces, 1)
	}
	return newer
}

func (c *Cache) addRequestLoad(req *types.RouterRequest) {
	if !req.HasRouted() {
		klog.Warning("request has not been routed, please route request first")
		return
	}
	pod := req.TargetPod()

	var err error
	req.PendingLoad, err = c.pendingLoadProvider.GetConsumption(context.Background(), pod, req)
	if err != nil {
		klog.Errorf("error on track request load consumption: %v", err)
		return
	}

	metaPod, ok := c.pods.Load(pod.Name)
	if !ok {
		klog.Warningf("can't find routing pod: %s", pod.Name)
		return
	}
	utilization := metaPod.pendingLoadUtilization.Add(req.PendingLoad)
	c.updatePodRecord(metaPod, req.Model, metrics.NormalizedPendings, metrics.PodMetricScope, &metrics.SimpleMetricValue{Value: utilization})
}

func (c *Cache) doneRequestLoad(req *types.RouterRequest) {
	if !req.HasRouted() {
		klog.Warning("request has not been routed, please route request first")
		return
	}
	pod := req.TargetPod()

	if req.PendingLoad == 0.0 {
		return
	}

	metaPod, ok := c.pods.Load(pod.Name)
	if !ok {
		klog.Warningf("can't find routing pod: %s", pod.Name)
		return
	}
	utilization := metaPod.pendingLoadUtilization.Add(-req.PendingLoad)
	c.updatePodRecord(metaPod, req.Model, metrics.NormalizedPendings, metrics.PodMetricScope, &metrics.SimpleMetricValue{Value: utilization})
	// Trigger scheduling by calling QueueRouter.Route with nil input request.
	if utilization < c.pendingLoadProvider.Cap() {
		if metaModel, ok := c.modelMetas.Load(req.Model); ok && metaModel.QueueRouter != nil {
			metaModel.QueueRouter.Route(context.Background(), metaModel.Pods.Array(), nil)
		}
	}
}

func (c *Cache) writeRequestTraceToStorage(roundT int64) {
	// Save and reset trace context, atomicity is guaranteed.
	var requestTrace *utils.SyncMap[string, *RequestTrace]
	numTraces := atomic.LoadInt32(&c.numRequestsTraces)
	requestTrace, c.requestTrace = c.requestTrace, &utils.SyncMap[string, *RequestTrace]{}
	numResetTo := int32(0)
	// TODO: Adding a unit test here.
	for !atomic.CompareAndSwapInt32(&c.numRequestsTraces, numTraces, numResetTo) {
		// If new traces added to reset map, assert updatedNumTraces >= numTraces regardless duplication.
		updatedNumTraces := atomic.LoadInt32(&c.numRequestsTraces)
		numTraces, numResetTo = updatedNumTraces, updatedNumTraces-numTraces
	}

	requestTrace.Range(func(modelName string, trace *RequestTrace) bool {
		requestTrace.Store(modelName, nil) // Simply assign nil instead of delete

		trace.Lock()
		pending := int32(0)
		if meta, loaded := c.modelMetas.Load(modelName); loaded {
			pending = atomic.LoadInt32(&meta.pendingRequests)
		}
		traceMap := trace.ToMapLocked(pending)
		trace.RecycleLocked()
		trace.Unlock()

		value, err := json.Marshal(traceMap)
		if err != nil {
			klog.ErrorS(err, "error to marshall request trace for redis set")
			return true
		}

		key := fmt.Sprintf("aibrix:%v_request_trace_%v", modelName, roundT)
		if _, err = c.redisClient.Set(context.Background(), key, value, expireWriteRequestTraceIntervalInMins*time.Minute).Result(); err != nil {
			klog.Error(err)
		}
		return true
	})

	klog.V(5).Infof("writeRequestTraceWithKey: %v", roundT)
}

func (c *Cache) updateDeploymentProfiles(ctx context.Context) {
	var cursor uint64
	var keys []string
	var err error
	for {
		select {
		case <-ctx.Done():
			klog.Errorf("quit update deployment profiles due to: %v", ctx.Err())
			return
		default:
		}

		keys, cursor, err = c.redisClient.Scan(ctx, cursor, "aibrix:profile_*", 10).Result() // 10 is the count, adjust as needed.  Use a larger count in production.
		if err != nil {
			klog.Errorf("failed to scan deploymet profileds due to: %v", err)
			return
		}

		for _, key := range keys {
			select {
			case <-ctx.Done():
				klog.Errorf("quit update deployment profiles due to: %v", ctx.Err())
				return
			default:
			}

			val, err := c.redisClient.Get(ctx, key).Bytes()
			if err != nil {
				klog.Warningf("error loading deployment profiles for %s: %v", key, err)
				continue // Skip to the next key
			}

			var updated ModelGPUProfile
			err = updated.Unmarshal(val)
			if err != nil {
				klog.Warningf("error unmarshalling deployment profiles for %s: %v, Value: %s", key, err, val)
				continue // Skip to the next key
			}

			existed, ok := c.deploymentProfiles.Load(key)
			if !ok || existed.Created < updated.Created {
				c.deploymentProfiles.Store(key, &updated)
			}
		}

		if cursor == 0 {
			break // No more keys to scan
		}
	}
}

func (c *Cache) GetOutputPredictor(modelName string) (types.OutputPredictor, error) {
	if model, ok := c.modelMetas.Load(modelName); ok {
		return model.OutputPredictor, nil
	}
	return nil, fmt.Errorf("model does not exist in the cache: %s", modelName)
}

func (c *Cache) GetQueueRouter(modelName string) (types.Router, error) {
	if model, ok := c.modelMetas.Load(modelName); !ok {
		return nil, fmt.Errorf("model does not exist in the cache: %s", modelName)
	} else if model.QueueRouter == nil {
		return nil, fmt.Errorf("queue router not available for model: %s", modelName)
	} else {
		return model.QueueRouter, nil
	}
}

func (c *Cache) AddSubscriber(subscriber metrics.MetricSubscriber) {
	c.subscribers = append(c.subscribers, subscriber)
	c.aggregateMetrics()
}

func (c *Cache) aggregateMetrics() {
	for _, subscriber := range c.subscribers {
		for _, metric := range subscriber.SubscribedMetrics() {
			if _, exists := c.metrics[metric]; !exists {
				// TODO: refactor to
				c.metrics[metric] = "yes"
			}
		}
	}
}<|MERGE_RESOLUTION|>--- conflicted
+++ resolved
@@ -82,14 +82,9 @@
 }
 
 const (
-<<<<<<< HEAD
-	ModelIdentifier = "model.aibrix.ai/name"
-
-=======
 	modelIdentifier                       = "model.aibrix.ai/name"
 	nodeType                              = "ray.io/node-type"
 	nodeWorker                            = "worker"
->>>>>>> 9990ab80
 	podPort                               = 8000
 	defaultPodMetricRefreshIntervalInMS   = 50
 	expireWriteRequestTraceIntervalInMins = 10
@@ -335,7 +330,7 @@
 
 	pod := obj.(*v1.Pod)
 	// only track pods with model deployments
-	modelName, ok := pod.Labels[ModelIdentifier]
+	modelName, ok := pod.Labels[modelIdentifier]
 	if !ok {
 		return
 	}
@@ -360,8 +355,8 @@
 	oldPod := oldObj.(*v1.Pod)
 	newPod := newObj.(*v1.Pod)
 
-	oldModelName, oldOk := oldPod.Labels[ModelIdentifier]
-	newModelName, newOk := newPod.Labels[ModelIdentifier]
+	oldModelName, oldOk := oldPod.Labels[modelIdentifier]
+	newModelName, newOk := newPod.Labels[modelIdentifier]
 
 	if !oldOk && !newOk {
 		return // No model information to track in either old or new pod
@@ -407,7 +402,7 @@
 	defer c.mu.Unlock()
 
 	pod := obj.(*v1.Pod)
-	_, ok := pod.Labels[ModelIdentifier]
+	_, ok := pod.Labels[modelIdentifier]
 	if !ok {
 		return
 	}

--- conflicted
+++ resolved
@@ -27,14 +27,10 @@
 	PodCache
 	ModelCache
 	MetricCache
-<<<<<<< HEAD
-	TraceCache
+	RequestTracker
 	ProfileCache
 	types.OutputPredictorProvider
 	types.RouterProvider
-=======
-	RequestTracker
->>>>>>> 77cc8845
 }
 
 // PodCache defines operations for pod information caching

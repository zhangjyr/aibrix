--- conflicted
+++ resolved
@@ -22,10 +22,7 @@
 
 	"github.com/vllm-project/aibrix/pkg/metrics"
 	"github.com/vllm-project/aibrix/pkg/types"
-<<<<<<< HEAD
 	"github.com/vllm-project/aibrix/pkg/utils"
-=======
->>>>>>> cd9da485
 	v1 "k8s.io/api/core/v1"
 	"k8s.io/klog/v2"
 )
@@ -69,11 +66,7 @@
 //
 // Returns:
 //
-<<<<<<< HEAD
 //	types.PodList: PodArray wrapper for a slice of Pod objects
-=======
-//	*utils.PodArray: PodArray wrapper for a slice of Pod objects
->>>>>>> cd9da485
 //	error: Error if model doesn't exist
 func (c *Store) ListPodsByModel(modelName string) (types.PodList, error) {
 	meta, ok := c.metaModels.Load(modelName)
@@ -192,11 +185,7 @@
 	}
 
 	if ctx != nil {
-<<<<<<< HEAD
-		c.addRequestLoad(ctx)
-=======
 		c.addPodStats(ctx, requestID)
->>>>>>> cd9da485
 	}
 	return
 }
@@ -210,11 +199,7 @@
 //		traceTerm: Trace term identifier
 func (c *Store) DoneRequestCount(ctx *types.RoutingContext, requestID string, modelName string, traceTerm int64) {
 	if ctx != nil {
-<<<<<<< HEAD
-		c.doneRequestLoad(ctx)
-=======
 		c.donePodStats(ctx, requestID)
->>>>>>> cd9da485
 	}
 
 	meta, ok := c.metaModels.Load(modelName)
@@ -239,11 +224,7 @@
 //	traceTerm: Trace term identifier
 func (c *Store) DoneRequestTrace(ctx *types.RoutingContext, requestID string, modelName string, inputTokens, outputTokens, traceTerm int64) {
 	if ctx != nil {
-<<<<<<< HEAD
-		c.doneRequestLoad(ctx)
-=======
 		c.donePodStats(ctx, requestID)
->>>>>>> cd9da485
 	}
 
 	meta, ok := c.metaModels.Load(modelName)

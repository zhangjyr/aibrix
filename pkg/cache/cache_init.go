/*
Copyright 2024 The Aibrix Team.

Licensed under the Apache License, Version 2.0 (the "License");
you may not use this file except in compliance with the License.
You may obtain a copy of the License at

    http://www.apache.org/licenses/LICENSE-2.0

Unless required by applicable law or agreed to in writing, software
distributed under the License is distributed on an "AS IS" BASIS,
WITHOUT WARRANTIES OR CONDITIONS OF ANY KIND, either express or implied.
See the License for the specific language governing permissions and
limitations under the License.
*/

package cache

import (
	"context"
	"errors"
	"sync"
	"sync/atomic"
	"time"

	"github.com/redis/go-redis/v9"
	v1 "k8s.io/api/core/v1"
	"k8s.io/client-go/rest"
	"k8s.io/klog/v2"

	prometheusv1 "github.com/prometheus/client_golang/api/prometheus/v1"
	"github.com/vllm-project/aibrix/pkg/metrics"
	"github.com/vllm-project/aibrix/pkg/utils"
)

var (
	store = &Store{} // Global cache store instance
	once  sync.Once  // Singleton pattern control lock
)

const (
	// For output predictor
	maxInputTokens  = 1024 * 1024       // 1M
	maxOutputTokens = 1024 * 1024       // 1M
	movingWindow    = 240 * time.Second // keep window same with window size of GPU optimizer.
)

// Store contains core data structures and components of the caching system
type Store struct {
	mu                  sync.RWMutex            // Read-write lock for concurrency safety
	initialized         bool                    // Initialization status flag
	redisClient         *redis.Client           // Redis client instance
	prometheusApi       prometheusv1.API        // Prometheus API client
	modelRouterProvider ModelRouterProviderFunc // Function to get model router

	// Metrics related fields
<<<<<<< HEAD
	subscribers         []metrics.MetricSubscriber            // List of metric subscribers
	metrics             map[string]any                        // Generic metric storage
	requestTrace        *utils.SyncMap[string, *RequestTrace] // Request trace data (model_name -> *RequestTrace)
	pendingLoadProvider CappedLoadProvider                    // Provider that defines load in terms of pending requests.
	numRequestsTraces   int32                                 // Request trace counter

	// Pod related storage
	metaPods utils.SyncMap[string, *Pod] // pod_name -> *Pod

	// Model related storage
	metaModels utils.SyncMap[string, *Model] // model_name -> *Model

	// Deploymnent related storage
	deploymentProfiles utils.SyncMap[string, *ModelGPUProfile] // deployment_name -> *ModelGPUProfile
=======
	subscribers       []metrics.MetricSubscriber            // List of metric subscribers
	metrics           map[string]any                        // Generic metric storage
	requestTrace      *utils.SyncMap[string, *RequestTrace] // Request trace data (model_name -> *RequestTrace)
	numRequestsTraces int32                                 // Request trace counter

	// Pod related storage
	metaPods utils.SyncMap[string, *Pod] // pod_name -> *Pod

	// Mapping relationships
	metaModels utils.SyncMap[string, *Model] // model_name -> *Model
>>>>>>> 4d7347c7

	// buffer for sync map operations
	bufferPod   *Pod
	bufferModel *Model
}

// Get retrieves the cache instance
// Returns:
//
//	Cache: Cache interface instance
//	error: Returns error if cache is not initialized
func Get() (Cache, error) {
	if !store.initialized {
		return nil, errors.New("cache is not initialized")
	}
	return store, nil
}

// New creates a new cache store instance
// Parameters:
//
//	redisClient: Redis client instance
//	prometheusApi: Prometheus API client
//
// Returns:
//
//	Store: Initialized cache store instance
func New(redisClient *redis.Client, prometheusApi prometheusv1.API, modelRouterProvider ModelRouterProviderFunc) *Store {
	return &Store{
<<<<<<< HEAD
		initialized:         true,
		redisClient:         redisClient,
		prometheusApi:       prometheusApi,
		requestTrace:        &utils.SyncMap[string, *RequestTrace]{},
		modelRouterProvider: modelRouterProvider,
	}
}

func NewTestCacheWithPods(pods []*v1.Pod) *Store {
	c := &Store{}
	for _, pod := range pods {
		pod.Labels = make(map[string]string)
		pod.Labels[modelIdentifier] = "modelName"
		c.addPod(pod)
=======
		initialized:   true,
		redisClient:   redisClient,
		prometheusApi: prometheusApi,
		requestTrace:  &utils.SyncMap[string, *RequestTrace]{},
>>>>>>> 4d7347c7
	}
	return c
}

func NewTestCacheWithPodsMetrics(pods []*v1.Pod, podMetrics map[string]map[string]metrics.MetricValue) *Store {
	c := NewTestCacheWithPods(pods)
	c.metaPods.Range(func(podName string, metaPod *Pod) bool {
		if metrics, ok := podMetrics[podName]; ok {
			for metricName, metric := range metrics {
				metaPod.Metrics.Store(metricName, metric)
			}
		}
		return true
	})
	return c
}

func NewTestCacheWithPods(pods []*v1.Pod) *Store {
	c := &Store{}
	for _, pod := range pods {
		pod.Labels = make(map[string]string)
		pod.Labels[modelIdentifier] = "modelName"
		c.addPod(pod)
	}
	return c
}

func NewTestCacheWithPodsMetrics(pods []*v1.Pod, podMetrics map[string]map[string]metrics.MetricValue) *Store {
	c := NewTestCacheWithPods(pods)
	c.metaPods.Range(func(podName string, metaPod *Pod) bool {
		if metrics, ok := podMetrics[podName]; ok {
			for metricName, metric := range metrics {
				metaPod.Metrics.Store(metricName, metric)
			}
		}
		return true
	})
	return c
}

// InitForTest initializes the cache store for testing purposes
func InitForTest() *Store {
	once.Do(func() {
		store = &Store{initialized: true}
	})
	return store
}

// Init initializes the cache store (singleton pattern)
// Parameters:
//
//	config: Kubernetes configuration
//	stopCh: Stop signal channel
//	redisClient: Redis client instance
//
// Returns:
//
//	*Store: Pointer to initialized store instance
func Init(config *rest.Config, stopCh <-chan struct{}) *Store {
	// Configure cache components
	enableGPUOptimizerTracing = false
<<<<<<< HEAD
	enableModelGPUProfileCaching = false
	return InitForGateway(config, stopCh, nil, nil)
=======
	return InitForGateway(config, stopCh, nil)
>>>>>>> 4d7347c7
}

func InitForMetadata(config *rest.Config, stopCh <-chan struct{}, redisClient *redis.Client) *Store {
	// Configure cache components
	enableGPUOptimizerTracing = false
<<<<<<< HEAD
	enableModelGPUProfileCaching = false
	return InitForGateway(config, stopCh, redisClient, nil)
}

func InitForGateway(config *rest.Config, stopCh <-chan struct{}, redisClient *redis.Client, modelRouterProvider ModelRouterProviderFunc) *Store {
=======
	return InitForGateway(config, stopCh, redisClient)
}

func InitForGateway(config *rest.Config, stopCh <-chan struct{}, redisClient *redis.Client) *Store {
>>>>>>> 4d7347c7
	once.Do(func() {
		store = New(redisClient, initPrometheusAPI(), modelRouterProvider)

		// Initialize cache components
		if err := initCacheInformers(store, config, stopCh); err != nil {
			panic(err)
		}
		initMetricsCache(store, stopCh)
<<<<<<< HEAD
		if enableModelGPUProfileCaching {
			initProfileCache(store, stopCh)
		}
=======
>>>>>>> 4d7347c7
		if enableGPUOptimizerTracing {
			initTraceCache(redisClient, stopCh)
		}
	})

	return store
}

// initMetricsCache initializes metrics cache update loop
// Parameters:
//
//	store: Cache store instance
//	stopCh: Stop signal channel
func initMetricsCache(store *Store, stopCh <-chan struct{}) {
	ticker := time.NewTicker(podMetricRefreshInterval)
	go func() {
		for {
			select {
			case <-ticker.C:
				// Periodically update metrics
				store.updatePodMetrics()
				store.updateModelMetrics()
				if klog.V(5).Enabled() {
					store.debugInfo()
				}
<<<<<<< HEAD
			case <-stopCh:
				ticker.Stop()
				return
			}
		}
	}()
}

// initMetricsCache initializes metrics cache update loop
// Parameters:
//
//	store: Cache store instance
//	stopCh: Stop signal channel
func initProfileCache(store *Store, stopCh <-chan struct{}) {
	store.pendingLoadProvider = newPendingLoadProvider(store)
	ticker := time.NewTicker(defaultModelGPUProfileRefreshInterval)
	go func() {
		for {
			select {
			case <-ticker.C:
				// Periodically update metrics
				store.updateDeploymentProfiles(context.Background())
=======
>>>>>>> 4d7347c7
			case <-stopCh:
				ticker.Stop()
				return
			}
		}
	}()
}

// initTraceCache initializes request tracing cache
// Parameters:
//
//	redisClient: Redis client instance
//	stopCh: Stop signal channel
func initTraceCache(redisClient *redis.Client, stopCh <-chan struct{}) {
	// Calculate time offset for window alignment
	tickerOffset := time.Duration(time.Now().UnixNano()) % RequestTraceWriteInterval
	var traceAlignmentTimer *time.Timer
	var traceTicker *time.Ticker

	// Select alignment method based on offset
	if tickerOffset > MaxRequestTraceIntervalOffset {
		traceAlignmentTimer = time.NewTimer(RequestTraceWriteInterval - tickerOffset)
	} else {
		traceTicker = time.NewTicker(RequestTraceWriteInterval)
	}

	go func() {
		if redisClient == nil {
			return
		}
		if traceAlignmentTimer != nil {
			// Wait for time window alignment
			<-traceAlignmentTimer.C
			traceAlignmentTimer = nil
			traceTicker = time.NewTicker(RequestTraceWriteInterval)
		}
		klog.Infof("trace ticker start at %s", time.Now())
		for {
			select {
			case <-traceTicker.C:
				// Periodically write trace data to storage
				if atomic.LoadInt32(&store.numRequestsTraces) == 0 {
					continue
				}
				t := time.Now().Unix()
				roundT := t - t%int64(RequestTraceWriteInterval/time.Second)
				store.writeRequestTraceToStorage(roundT)
			case <-stopCh:
				traceTicker.Stop()
				return
			}
		}
	}()
}<|MERGE_RESOLUTION|>--- conflicted
+++ resolved
@@ -54,7 +54,6 @@
 	modelRouterProvider ModelRouterProviderFunc // Function to get model router
 
 	// Metrics related fields
-<<<<<<< HEAD
 	subscribers         []metrics.MetricSubscriber            // List of metric subscribers
 	metrics             map[string]any                        // Generic metric storage
 	requestTrace        *utils.SyncMap[string, *RequestTrace] // Request trace data (model_name -> *RequestTrace)
@@ -69,18 +68,6 @@
 
 	// Deploymnent related storage
 	deploymentProfiles utils.SyncMap[string, *ModelGPUProfile] // deployment_name -> *ModelGPUProfile
-=======
-	subscribers       []metrics.MetricSubscriber            // List of metric subscribers
-	metrics           map[string]any                        // Generic metric storage
-	requestTrace      *utils.SyncMap[string, *RequestTrace] // Request trace data (model_name -> *RequestTrace)
-	numRequestsTraces int32                                 // Request trace counter
-
-	// Pod related storage
-	metaPods utils.SyncMap[string, *Pod] // pod_name -> *Pod
-
-	// Mapping relationships
-	metaModels utils.SyncMap[string, *Model] // model_name -> *Model
->>>>>>> 4d7347c7
 
 	// buffer for sync map operations
 	bufferPod   *Pod
@@ -110,7 +97,6 @@
 //	Store: Initialized cache store instance
 func New(redisClient *redis.Client, prometheusApi prometheusv1.API, modelRouterProvider ModelRouterProviderFunc) *Store {
 	return &Store{
-<<<<<<< HEAD
 		initialized:         true,
 		redisClient:         redisClient,
 		prometheusApi:       prometheusApi,
@@ -125,12 +111,6 @@
 		pod.Labels = make(map[string]string)
 		pod.Labels[modelIdentifier] = "modelName"
 		c.addPod(pod)
-=======
-		initialized:   true,
-		redisClient:   redisClient,
-		prometheusApi: prometheusApi,
-		requestTrace:  &utils.SyncMap[string, *RequestTrace]{},
->>>>>>> 4d7347c7
 	}
 	return c
 }
@@ -148,29 +128,6 @@
 	return c
 }
 
-func NewTestCacheWithPods(pods []*v1.Pod) *Store {
-	c := &Store{}
-	for _, pod := range pods {
-		pod.Labels = make(map[string]string)
-		pod.Labels[modelIdentifier] = "modelName"
-		c.addPod(pod)
-	}
-	return c
-}
-
-func NewTestCacheWithPodsMetrics(pods []*v1.Pod, podMetrics map[string]map[string]metrics.MetricValue) *Store {
-	c := NewTestCacheWithPods(pods)
-	c.metaPods.Range(func(podName string, metaPod *Pod) bool {
-		if metrics, ok := podMetrics[podName]; ok {
-			for metricName, metric := range metrics {
-				metaPod.Metrics.Store(metricName, metric)
-			}
-		}
-		return true
-	})
-	return c
-}
-
 // InitForTest initializes the cache store for testing purposes
 func InitForTest() *Store {
 	once.Do(func() {
@@ -192,29 +149,18 @@
 func Init(config *rest.Config, stopCh <-chan struct{}) *Store {
 	// Configure cache components
 	enableGPUOptimizerTracing = false
-<<<<<<< HEAD
 	enableModelGPUProfileCaching = false
 	return InitForGateway(config, stopCh, nil, nil)
-=======
-	return InitForGateway(config, stopCh, nil)
->>>>>>> 4d7347c7
 }
 
 func InitForMetadata(config *rest.Config, stopCh <-chan struct{}, redisClient *redis.Client) *Store {
 	// Configure cache components
 	enableGPUOptimizerTracing = false
-<<<<<<< HEAD
 	enableModelGPUProfileCaching = false
 	return InitForGateway(config, stopCh, redisClient, nil)
 }
 
 func InitForGateway(config *rest.Config, stopCh <-chan struct{}, redisClient *redis.Client, modelRouterProvider ModelRouterProviderFunc) *Store {
-=======
-	return InitForGateway(config, stopCh, redisClient)
-}
-
-func InitForGateway(config *rest.Config, stopCh <-chan struct{}, redisClient *redis.Client) *Store {
->>>>>>> 4d7347c7
 	once.Do(func() {
 		store = New(redisClient, initPrometheusAPI(), modelRouterProvider)
 
@@ -223,12 +169,9 @@
 			panic(err)
 		}
 		initMetricsCache(store, stopCh)
-<<<<<<< HEAD
 		if enableModelGPUProfileCaching {
 			initProfileCache(store, stopCh)
 		}
-=======
->>>>>>> 4d7347c7
 		if enableGPUOptimizerTracing {
 			initTraceCache(redisClient, stopCh)
 		}
@@ -254,7 +197,6 @@
 				if klog.V(5).Enabled() {
 					store.debugInfo()
 				}
-<<<<<<< HEAD
 			case <-stopCh:
 				ticker.Stop()
 				return
@@ -277,8 +219,6 @@
 			case <-ticker.C:
 				// Periodically update metrics
 				store.updateDeploymentProfiles(context.Background())
-=======
->>>>>>> 4d7347c7
 			case <-stopCh:
 				ticker.Stop()
 				return

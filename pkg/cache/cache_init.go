--- conflicted
+++ resolved
@@ -175,12 +175,8 @@
 
 func InitForGateway(config *rest.Config, stopCh <-chan struct{}, redisClient *redis.Client, modelRouterProvider ModelRouterProviderFunc) *Store {
 	once.Do(func() {
-<<<<<<< HEAD
+		klog.Info("initialize cache for gateway")
 		store = New(redisClient, initPrometheusAPI(), modelRouterProvider)
-=======
-		klog.Info("initialize cache for gateway")
-		store = New(redisClient, initPrometheusAPI())
->>>>>>> f8880282
 
 		// Initialize cache components
 		if err := initCacheInformers(store, config, stopCh); err != nil {

/*
Copyright 2024 The Aibrix Team.

Licensed under the Apache License, Version 2.0 (the "License");
you may not use this file except in compliance with the License.
You may obtain a copy of the License at

	http://www.apache.org/licenses/LICENSE-2.0

Unless required by applicable law or agreed to in writing, software
distributed under the License is distributed on an "AS IS" BASIS,
WITHOUT WARRANTIES OR CONDITIONS OF ANY KIND, either express or implied.
See the License for the specific language governing permissions and
limitations under the License.
*/
package cache

import (
	"fmt"
	"math"
	"math/rand"
	"runtime"
	"sync"
	"sync/atomic"
	"testing"

	. "github.com/onsi/ginkgo"
	. "github.com/onsi/gomega"
	modelv1alpha1 "github.com/vllm-project/aibrix/api/model/v1alpha1"
	"github.com/vllm-project/aibrix/pkg/metrics"
	"github.com/vllm-project/aibrix/pkg/utils"
	v1 "k8s.io/api/core/v1"
	metav1 "k8s.io/apimachinery/pkg/apis/meta/v1"
	"k8s.io/klog/v2"
)

var dummyPod = &v1.Pod{
	ObjectMeta: metav1.ObjectMeta{
		Name: "testpod",
	},
}

func getReadyPod(podName string, modelName string, id int) *v1.Pod {
	pod := &v1.Pod{
		ObjectMeta: metav1.ObjectMeta{
			Name:   podName,
			Labels: make(map[string]string),
		},
		Status: v1.PodStatus{
			PodIP: fmt.Sprintf("10.0.0.%d", id),
			Conditions: []v1.PodCondition{
				{
					Type:   v1.PodReady,
					Status: v1.ConditionTrue,
				},
			},
		},
	}
	pod.ObjectMeta.Labels[modelIdentifier] = modelName
	return pod
}

func getNewPod(podName string, modelName string, id int) *v1.Pod {
	pod := getReadyPod(podName, modelName, id)
	pod.Status.Conditions[0].Type = v1.PodInitialized
	return pod
}

func getNewModelAdapter(modelName string, podName string) *modelv1alpha1.ModelAdapter {
	adapter := &modelv1alpha1.ModelAdapter{
		ObjectMeta: metav1.ObjectMeta{
			Name: modelName,
		},
		Status: modelv1alpha1.ModelAdapterStatus{
			Instances: []string{podName},
		},
	}
	if podName == "" {
		adapter.Status.Instances = nil
	}
	return adapter
}

func getNewModelAdapterWithPods(modelName string, podNames []string) *modelv1alpha1.ModelAdapter {
	adapter := &modelv1alpha1.ModelAdapter{
		ObjectMeta: metav1.ObjectMeta{
			Name: modelName,
		},
		Status: modelv1alpha1.ModelAdapterStatus{
			Instances: podNames,
		},
	}
	return adapter
}

func newCache() *Store {
<<<<<<< HEAD
	return &Store{
		initialized: true,
	}
}

func newTraceCache() (store *Store, reset func()) {
	oldFloag := enableGPUOptimizerTracing
	enableGPUOptimizerTracing = true
	reset = func() {
		enableGPUOptimizerTracing = oldFloag
=======
	return &Store{
		initialized: true,
	}
}

func newTraceCache() *Store {
	enableGPUOptimizerTracing = true
	return &Store{
		initialized:  true,
		requestTrace: &utils.SyncMap[string, *RequestTrace]{},
>>>>>>> 4d7347c7
	}
	return &Store{
		initialized:  true,
		requestTrace: &utils.SyncMap[string, *RequestTrace]{},
	}, reset
}

func TestCache(t *testing.T) {
	RegisterFailHandler(Fail)
	RunSpecs(t, "Cache Suite")
}

func (c *Store) AddPod(obj interface{}) {
	c.addPod(obj)
}

type lagacyCache struct {
	requestTrace map[string]map[string]int
	mu           sync.RWMutex
}

func (c *lagacyCache) AddRequestTrace(modelName string, inputTokens, outputTokens int64) {
	c.mu.Lock()
	defer c.mu.Unlock()

	inputIndex := int64(math.Round(math.Log2(float64(inputTokens)) / RequestTracePrecision)) // Round to the nearest precision and convert to int
	outputIndex := int64(math.Round(math.Log2(float64(outputTokens)) / RequestTracePrecision))

	klog.V(5).Infof("inputTokens: %v, inputIndex: %v, outputTokens: %v, outputIndex: %v",
		inputTokens, inputIndex, outputTokens, outputIndex)

	if len(c.requestTrace[modelName]) == 0 {
		c.requestTrace[modelName] = map[string]int{}
	}

	c.requestTrace[modelName][fmt.Sprintf("%v:%v", inputIndex, outputIndex)] += 1
}

var _ = Describe("Cache", func() {
	It("should both addPod create both pods and metaModels entry", func() {
		cache := newCache()

		// Ignore pods without model label
		podWOModel := getReadyPod("p1", "m1", 0)
		podWOModel.ObjectMeta.Labels = nil
		cache.addPod(podWOModel)
		_, exist := cache.metaPods.Load("p1")
		Expect(exist).To(BeFalse())

		// Ignore pods without model label
		podRayWorker := getReadyPod("p1", "m1", 0)
		podRayWorker.ObjectMeta.Labels[nodeType] = nodeWorker
		cache.addPod(podRayWorker)
		_, exist = cache.metaPods.Load("p1")
		Expect(exist).To(BeFalse())

		pod := getReadyPod("p1", "m1", 0)
		cache.addPod(pod)

		// Pod meta exists
		metaPod, exist := cache.metaPods.Load("p1")
		Expect(exist).To(BeTrue())
		Expect(metaPod.Pod).To(Equal(pod))
		Expect(metaPod.Models).ToNot(BeNil())
		// Pod > model mapping exists.
		modelName, exist := metaPod.Models.Load("m1")
		Expect(exist).To(BeTrue())
		Expect(modelName).To(Equal("m1"))
		// Model meta exists
		metaModel, exist := cache.metaModels.Load("m1")
		Expect(exist).To(BeTrue())
		Expect(metaModel).ToNot(BeNil())
		Expect(metaModel.Pods).ToNot(BeNil())
		// Model -> pod mapping exists
		modelPod, exist := metaModel.Pods.Load("p1")
		Expect(exist).To(BeTrue())
		Expect(modelPod).To(Equal(pod))
		pods := metaModel.Pods.Array()
		Expect(pods.Len()).To(Equal(1))
		Expect(pods.Pods[0]).To(Equal(pod))
		// We'll not test podArray functionality here.
	})

	It("should addModelAdapter create metaModels entry", func() {
		cache := newCache()
		cache.addPod(getReadyPod("p1", "m1", 0))

		// Success
		cache.addModelAdapter(getNewModelAdapter("m1adapter", "p1"))

		metaPod, exist := cache.metaPods.Load("p1")
		Expect(exist).To(BeTrue())
		Expect(metaPod.Models.Len()).To(Equal(2))
		// Pod -> adapter mapping exists
		modelName, exist := metaPod.Models.Load("m1adapter")
		Expect(exist).To(BeTrue())
		Expect(modelName).To(Equal("m1adapter"))
		// Model adapter meta exists
		metaModel, exist := cache.metaModels.Load("m1adapter")
		Expect(exist).To(BeTrue())
		Expect(metaModel).ToNot(BeNil())
		Expect(metaModel.Pods).ToNot(BeNil())
		// Model adapter -> pod mapping exists
		modelPod, exist := metaModel.Pods.Load("p1")
		Expect(exist).To(BeTrue())
		Expect(modelPod).To(Equal(metaPod.Pod))
		pods := metaModel.Pods.Array()
		Expect(pods.Len()).To(Equal(1))
		Expect(pods.Pods[0]).To(Equal(metaPod.Pod))

		// Failure
		cache.addModelAdapter(getNewModelAdapter("p0", "m0adapter"))
		// No pod meta automatically created
		_, exist = cache.metaPods.Load("p0")
		Expect(exist).To(BeFalse())
		// No model meta cratead on failure
		_, exist = cache.metaModels.Load("m0adapter")
		Expect(exist).To(BeFalse())
	})

	It("should updatePod clear old mappings with no model adapter inherited", func() {
		cache := newCache()
		oldPod := getReadyPod("p1", "m1", 0)
		cache.addPod(oldPod)
		cache.addModelAdapter(getNewModelAdapter("m1adapter", oldPod.Name))
		oldMetaPod, _ := cache.metaPods.Load(oldPod.Name)
		err := cache.updatePodRecord(oldMetaPod, "", metrics.NumRequestsRunning, metrics.PodMetricScope, &metrics.LabelValueMetricValue{Value: "0"})
		Expect(err).To(BeNil())
		Expect(oldMetaPod.Models.Len()).To(Equal(2))
		Expect(oldMetaPod.Metrics.Len()).To(Equal(1))

		newPod := getReadyPod("p2", "m1", 1) // IP may changed due to migration

		cache.updatePod(oldPod, newPod)

		// OldPod meta deleted
		_, exist := cache.metaPods.Load("p1")
		Expect(exist).To(BeFalse())
		// NewPod meta created
		newMetaPod, exist := cache.metaPods.Load("p2")
		Expect(exist).To(BeTrue())
		Expect(newMetaPod.Pod).To(Equal(newPod))
		Expect(newMetaPod.Models.Len()).To(Equal(1))
		// Pod -> Model mapping exists
		_, exist = newMetaPod.Models.Load("m1")
		Expect(exist).To(BeTrue())
		// Pod -> Model adapter cleared
		_, exist = newMetaPod.Models.Load("m1adapter")
		Expect(exist).To(BeFalse())
		// Metrics cleared
		Expect(newMetaPod.Metrics.Len()).To(Equal(0))
		// Model meta exists
		metaModel, exist := cache.metaModels.Load("m1")
		Expect(exist).To(BeTrue())
		Expect(metaModel).ToNot(BeNil())
		Expect(metaModel.Pods).ToNot(BeNil())
		Expect(metaModel.Pods.Len()).To(Equal(1))
		// Model -> pod mapping exists
		modelPod, exist := metaModel.Pods.Load("p2")
		Expect(exist).To(BeTrue())
		Expect(modelPod).To(Equal(newPod))
		// Model adapter meta cleared
		_, exist = cache.metaModels.Load("m1adapter")
		Expect(exist).To(BeFalse())
	})

	It("should pods returned after updatePod reflect updated pods", func() {
		cache := newCache()

		oldPod := getNewPod("p1", "m1", 0)
		cache.addPod(oldPod)
		pods, err := cache.ListPodsByModel("m1")
		Expect(err).To(BeNil())
		Expect(pods.Len()).To(Equal(1))
		Expect(utils.CountRoutablePods(pods.All())).To(Equal(0))

		newPod := getReadyPod("p1", "m1", 0) // IP may changed due to migration
		cache.updatePod(oldPod, newPod)

		pods, err = cache.ListPodsByModel("m1")
		Expect(err).To(BeNil())
		Expect(pods.Len()).To(Equal(1))
		Expect(utils.CountRoutablePods(pods.All())).To(Equal(1))
	})

	It("should deletePod clear pod, model, and modelAdapter entrys", func() {
		cache := newCache()
		pod := getReadyPod("p1", "m1", 0)
		cache.addPod(pod)
		cache.addModelAdapter(getNewModelAdapter("m1adapter", pod.Name))

		cache.deletePod(pod)

		// Pod meta deleted
		_, exist := cache.metaPods.Load("p1")
		Expect(exist).To(BeFalse())
		// Related model meta deleted
		_, exist = cache.metaModels.Load("m1")
		Expect(exist).To(BeFalse())
		// Related model adapter meta deleted
		_, exist = cache.metaModels.Load("m0adapter")
		Expect(exist).To(BeFalse())

		// Abnormal: Pod without model label exists
		cache.addPod(pod)
		_, exist = cache.metaPods.Load("p1")
		Expect(exist).To(BeTrue())
		pod.ObjectMeta.Labels = nil
		cache.deletePod(pod)
		_, exist = cache.metaPods.Load("p1")
		Expect(exist).To(BeFalse())
	})

	It("should deleteModelAdapter remove mappings", func() {
		cache := newCache()
		cache.addPod(getReadyPod("p1", "m1", 0))
		cache.addPod(getReadyPod("p2", "m1", 0))
		cache.addPod(getReadyPod("p3", "m1", 0))
		oldAdapter := getNewModelAdapterWithPods("m1adapter1", []string{"p1", "p2"})
		cache.addModelAdapter(oldAdapter)

		cache.deleteModelAdapter(oldAdapter)

		// Pod1
		p1MetaPod, exist := cache.metaPods.Load("p1")
		Expect(exist).To(BeTrue())
		Expect(p1MetaPod.Models.Len()).To(Equal(1))
		_, exist = p1MetaPod.Models.Load("m1adapter1")
		Expect(exist).To(BeFalse())

		// Pod2
		p2MetaPod, exist := cache.metaPods.Load("p2")
		Expect(exist).To(BeTrue())
		Expect(p2MetaPod.Models.Len()).To(Equal(1)) // Include base model
		_, exist = p2MetaPod.Models.Load("m1adapter1")
		Expect(exist).To(BeFalse())

		// Pod3
		p3MetaPod, exist := cache.metaPods.Load("p3")
		Expect(exist).To(BeTrue())
		Expect(p3MetaPod.Models.Len()).To(Equal(1)) // Include base model

		// Model intact
		metaModel, exist := cache.metaModels.Load("m1")
		Expect(exist).To(BeTrue())
		Expect(metaModel.Pods.Len()).To(Equal(3))

		// Model adpater1 cleared
		_, exist = cache.metaModels.Load("m1adapter1")
		Expect(exist).To(BeFalse())
	})

	It("should updateModelAdapter reset mappings", func() {
		cache := newCache()
		cache.addPod(getReadyPod("p1", "m1", 0))
		cache.addPod(getReadyPod("p2", "m1", 0))
		cache.addPod(getReadyPod("p3", "m1", 0))
		oldAdapter := getNewModelAdapterWithPods("m1adapter1", []string{"p1", "p2"})
		cache.addModelAdapter(oldAdapter)

		newAdapter := getNewModelAdapterWithPods("m1adapter2", []string{"p2", "p3"})

		cache.updateModelAdapter(oldAdapter, newAdapter)

		// Pod1
		p1MetaPod, exist := cache.metaPods.Load("p1")
		Expect(exist).To(BeTrue())
		Expect(p1MetaPod.Models.Len()).To(Equal(1))
		_, exist = p1MetaPod.Models.Load("m1adapter1")
		Expect(exist).To(BeFalse())
		_, exist = p1MetaPod.Models.Load("m1adapter2")
		Expect(exist).To(BeFalse())

		// Pod2
		p2MetaPod, exist := cache.metaPods.Load("p2")
		Expect(exist).To(BeTrue())
		Expect(p2MetaPod.Models.Len()).To(Equal(2)) // Include base model
		_, exist = p2MetaPod.Models.Load("m1adapter1")
		Expect(exist).To(BeFalse())
		_, exist = p2MetaPod.Models.Load("m1adapter2")
		Expect(exist).To(BeTrue())

		// Pod3
		p3MetaPod, exist := cache.metaPods.Load("p3")
		Expect(exist).To(BeTrue())
		Expect(p3MetaPod.Models.Len()).To(Equal(2)) // Include base model
		_, exist = p3MetaPod.Models.Load("m1adapter1")
		Expect(exist).To(BeFalse())
		_, exist = p3MetaPod.Models.Load("m1adapter2")
		Expect(exist).To(BeTrue())

		// Model adpater1 cleared
		_, exist = cache.metaModels.Load("m1adapter1")
		Expect(exist).To(BeFalse())

		// Model adpater2 registered
		metaModel, exist := cache.metaModels.Load("m1adapter2")
		Expect(exist).To(BeTrue())
		Expect(metaModel).ToNot(BeNil())
		Expect(metaModel.Pods).ToNot(BeNil())
		Expect(metaModel.Pods.Len()).To(Equal(2))
		_, exist = metaModel.Pods.Load("p1")
		Expect(exist).To(BeFalse())
		_, exist = metaModel.Pods.Load("p2")
		Expect(exist).To(BeTrue())
		_, exist = metaModel.Pods.Load("p3")
		Expect(exist).To(BeTrue())
	})

	It("should GetPod return k8s pod", func() {
		cache := newCache()
		pod := getReadyPod("p1", "m1", 0)
		cache.addPod(pod)

		_, err := cache.GetPod("p0")
		Expect(err).ToNot(BeNil())

		actual, err := cache.GetPod(pod.Name)
		Expect(err).To(BeNil())
		Expect(actual).To(BeIdenticalTo(pod))
	})

	It("should GetPods return k8s pod slice", func() {
		cache := newCache()
		pod1 := getReadyPod("p1", "m1", 0)
		pod2 := getReadyPod("p2", "m2", 0)
		cache.addPod(pod1)
		cache.addPod(pod2)

		pods := cache.ListPods()
		Expect(pods).To(HaveLen(2)) // Must be slice
		Expect(pods).To(ContainElement(HaveField("ObjectMeta.Name", "p1")))
		Expect(pods).To(ContainElement(HaveField("ObjectMeta.Name", "p2")))
	})

	It("should GetPodsForModel() return a PodArray", func() {
		cache := newCache()
		pod1 := getReadyPod("p1", "m1", 0)
		pod2 := getReadyPod("p2", "m2", 0)
		cache.addPod(pod1)
		cache.addPod(pod2)

		_, err := cache.ListPodsByModel("m0")
		Expect(err).ToNot(BeNil())

		pods, err := cache.ListPodsByModel("m1")
		Expect(err).To(BeNil())
		Expect(pods.Len()).To(Equal(1)) // Must be slice
		Expect(pods.All()).To(HaveLen(1))
		Expect(pods.All()).To(ContainElement(HaveField("ObjectMeta.Name", "p1")))
	})

	It("should ListModels return string slice", func() {
		cache := newCache()
		pod1 := getReadyPod("p1", "m1", 0)
		pod2 := getReadyPod("p2", "m2", 0)
		cache.addPod(pod1)
		cache.addPod(pod2)

		exist := cache.HasModel("m0")
		Expect(exist).To(BeFalse())

		exist = cache.HasModel("m1")
		Expect(exist).To(BeTrue())

		models := cache.ListModels()
		Expect(models).To(HaveLen(2)) // Must be slice
		Expect(models).To(ContainElement("m1"))
		Expect(models).To(ContainElement("m2"))
	})

	It("should GetModelsForPod() return a string slice", func() {
		cache := newCache()
		pod1 := getReadyPod("p1", "m1", 0)
		pod2 := getReadyPod("p2", "m2", 0)
		cache.addPod(pod1)
		cache.addPod(pod2)

		_, err := cache.ListModelsByPod("p0")
		Expect(err).ToNot(BeNil())

		models, err := cache.ListModelsByPod("p1")
		Expect(err).To(BeNil())
		Expect(models).To(HaveLen(1))
		Expect(models).To(ContainElement("m1"))
	})

	It("should basic add request count, add request trace no err", func() {
		oldFloag := enableGPUOptimizerTracing
		enableGPUOptimizerTracing = true
		defer func() {
			enableGPUOptimizerTracing = oldFloag
		}()

		modelName := "llama-7b"
<<<<<<< HEAD
		cache, reset := newTraceCache()
		defer reset()
=======
		cache := newTraceCache()
>>>>>>> 4d7347c7
		cache.AddPod(getReadyPod("p1", modelName, 0))

		term := cache.AddRequestCount(nil, "no use now", modelName)
		Expect(cache.numRequestsTraces).To(Equal(int32(1)))
		trace := cache.getRequestTrace(modelName)
		Expect(trace).ToNot(BeNil())
		Expect(trace.numKeys).To(Equal(int32(0)))
		Expect(trace.numRequests).To(Equal(int32(1)))
		Expect(trace.completedRequests).To(Equal(int32(0)))
		meta, exist := cache.metaModels.Load(modelName)
		Expect(exist).To(BeTrue())
		Expect(meta.pendingRequests).To(Equal(int32(1)))

		cache.DoneRequestCount(nil, "no use now", modelName, term)
		Expect(cache.numRequestsTraces).To(Equal(int32(1)))
		trace = cache.getRequestTrace(modelName)
		Expect(trace).ToNot(BeNil())
		Expect(trace.numRequests).To(Equal(int32(1)))
		Expect(trace.completedRequests).To(Equal(int32(1)))
		meta, exist = cache.metaModels.Load(modelName)
		Expect(exist).To(BeTrue())
		Expect(meta.pendingRequests).To(Equal(int32(0)))

		cache.DoneRequestTrace(nil, "no use now", modelName, 1, 1, 1)
		Expect(trace.numKeys).To(Equal(int32(1)))
		pProfileCounter, exist := trace.trace.Load("0:0") // log2(1)
		Expect(exist).To(BeTrue())
		Expect(*pProfileCounter.(*int32)).To(Equal(int32(1)))
	})

	It("should global pending counter return 0.", func() {
		modelName := "llama-7b"
<<<<<<< HEAD
		cache, reset := newTraceCache()
		defer reset()
=======
		cache := newTraceCache()
>>>>>>> 4d7347c7
		cache.AddPod(getReadyPod("p1", modelName, 0))

		total := 100000
		var wg sync.WaitGroup
		for i := 0; i < 10; i++ { // Repeat N times to increase problem rate
			wg.Add(1)
			// start := time.Now()
			go func() {
				for j := 0; j < total; j++ {
					// Retry until success
					term := cache.AddRequestCount(nil, "no use now", modelName)
					runtime.Gosched()
					cache.DoneRequestTrace(nil, "no use now", modelName, 1, 1, term)
				}
				wg.Done()
			}()
		}
		wg.Wait()
		// duration := time.Since(start)
		// print(duration)
		meta, _ := cache.metaModels.Load(modelName)
		Expect(atomic.LoadInt32(&meta.pendingRequests)).To(Equal(int32(0)))
	})
})

func BenchmarkLagacyAddRequestTrace(b *testing.B) {
	cache := &lagacyCache{
		requestTrace: map[string]map[string]int{},
	}
	thread := 10
	var wg sync.WaitGroup
	for i := 0; i < thread; i++ {
		wg.Add(1)
		go func() {
			for i := 0; i < b.N/thread; i++ {
				cache.AddRequestTrace("model", rand.Int63n(8192), rand.Int63n(1024))
			}
			wg.Done()
		}()
	}
	wg.Wait()
}

func BenchmarkAddRequest(b *testing.B) {
	cache, reset := newTraceCache()
	defer reset()
	thread := 10
	var wg sync.WaitGroup
	for i := 0; i < thread; i++ {
		wg.Add(1)
		go func() {
			for i := 0; i < b.N/thread; i++ {
				cache.AddRequestCount(nil, "no use now", "model")
			}
			wg.Done()
		}()
	}
	wg.Wait()
}

func BenchmarkDoneRequest(b *testing.B) {
<<<<<<< HEAD
	cache, reset := newTraceCache()
	defer reset()
=======
	cache := newTraceCache()
>>>>>>> 4d7347c7
	thread := 10
	var wg sync.WaitGroup
	term := cache.AddRequestCount(nil, "no use now", "model")
	for i := 0; i < thread; i++ {
		wg.Add(1)
		go func() {
			for i := 0; i < b.N/thread; i++ {
				cache.DoneRequestCount(nil, "no use now", "model", term)
			}
			wg.Done()
		}()
	}
	wg.Wait()
}

func BenchmarkDoneRequestTrace(b *testing.B) {
	cache, reset := newTraceCache()
	defer reset()
	thread := 10
	var wg sync.WaitGroup
	term := cache.AddRequestCount(nil, "no use now", "model")
	for i := 0; i < thread; i++ {
		wg.Add(1)
		go func() {
			for i := 0; i < b.N/thread; i++ {
				cache.DoneRequestTrace(nil, "no use now", "model", rand.Int63n(8192), rand.Int63n(1024), term)
			}
			wg.Done()
		}()
	}
	wg.Wait()
}<|MERGE_RESOLUTION|>--- conflicted
+++ resolved
@@ -33,12 +33,6 @@
 	metav1 "k8s.io/apimachinery/pkg/apis/meta/v1"
 	"k8s.io/klog/v2"
 )
-
-var dummyPod = &v1.Pod{
-	ObjectMeta: metav1.ObjectMeta{
-		Name: "testpod",
-	},
-}
 
 func getReadyPod(podName string, modelName string, id int) *v1.Pod {
 	pod := &v1.Pod{
@@ -94,7 +88,6 @@
 }
 
 func newCache() *Store {
-<<<<<<< HEAD
 	return &Store{
 		initialized: true,
 	}
@@ -105,18 +98,6 @@
 	enableGPUOptimizerTracing = true
 	reset = func() {
 		enableGPUOptimizerTracing = oldFloag
-=======
-	return &Store{
-		initialized: true,
-	}
-}
-
-func newTraceCache() *Store {
-	enableGPUOptimizerTracing = true
-	return &Store{
-		initialized:  true,
-		requestTrace: &utils.SyncMap[string, *RequestTrace]{},
->>>>>>> 4d7347c7
 	}
 	return &Store{
 		initialized:  true,
@@ -512,12 +493,8 @@
 		}()
 
 		modelName := "llama-7b"
-<<<<<<< HEAD
 		cache, reset := newTraceCache()
 		defer reset()
-=======
-		cache := newTraceCache()
->>>>>>> 4d7347c7
 		cache.AddPod(getReadyPod("p1", modelName, 0))
 
 		term := cache.AddRequestCount(nil, "no use now", modelName)
@@ -550,12 +527,8 @@
 
 	It("should global pending counter return 0.", func() {
 		modelName := "llama-7b"
-<<<<<<< HEAD
 		cache, reset := newTraceCache()
 		defer reset()
-=======
-		cache := newTraceCache()
->>>>>>> 4d7347c7
 		cache.AddPod(getReadyPod("p1", modelName, 0))
 
 		total := 100000
@@ -617,12 +590,8 @@
 }
 
 func BenchmarkDoneRequest(b *testing.B) {
-<<<<<<< HEAD
 	cache, reset := newTraceCache()
 	defer reset()
-=======
-	cache := newTraceCache()
->>>>>>> 4d7347c7
 	thread := 10
 	var wg sync.WaitGroup
 	term := cache.AddRequestCount(nil, "no use now", "model")

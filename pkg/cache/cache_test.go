--- conflicted
+++ resolved
@@ -93,23 +93,22 @@
 	return adapter
 }
 
-<<<<<<< HEAD
-func newTraceCache() *Cache {
-	return &Cache{
-=======
 func newCache() *Store {
 	return &Store{
 		initialized: true,
 	}
 }
 
-func newTraceCache() *Store {
+func newTraceCache() (store *Store, reset func()) {
+	oldFloag := enableGPUOptimizerTracing
 	enableGPUOptimizerTracing = true
+	reset = func() {
+		enableGPUOptimizerTracing = oldFloag
+	}
 	return &Store{
->>>>>>> cea9419e
 		initialized:  true,
 		requestTrace: &utils.SyncMap[string, *RequestTrace]{},
-	}
+	}, reset
 }
 
 func TestCache(t *testing.T) {
@@ -117,11 +116,7 @@
 	RunSpecs(t, "Cache Suite")
 }
 
-<<<<<<< HEAD
-func (c *Cache) AddPod(obj interface{}) {
-=======
 func (c *Store) AddPod(obj interface{}) {
->>>>>>> cea9419e
 	c.addPod(obj)
 }
 
@@ -149,11 +144,7 @@
 
 var _ = Describe("Cache", func() {
 	It("should both addPod create both pods and metaModels entry", func() {
-<<<<<<< HEAD
-		cache := newTraceCache()
-=======
-		cache := newCache()
->>>>>>> cea9419e
+		cache := newCache()
 
 		// Ignore pods without model label
 		podWOModel := getReadyPod("p1", "m1", 0)
@@ -197,11 +188,7 @@
 	})
 
 	It("should addModelAdapter create metaModels entry", func() {
-<<<<<<< HEAD
-		cache := newTraceCache()
-=======
-		cache := newCache()
->>>>>>> cea9419e
+		cache := newCache()
 		cache.addPod(getReadyPod("p1", "m1", 0))
 
 		// Success
@@ -238,11 +225,7 @@
 	})
 
 	It("should updatePod clear old mappings with no model adapter inherited", func() {
-<<<<<<< HEAD
-		cache := newTraceCache()
-=======
-		cache := newCache()
->>>>>>> cea9419e
+		cache := newCache()
 		oldPod := getReadyPod("p1", "m1", 0)
 		cache.addPod(oldPod)
 		cache.addModelAdapter(getNewModelAdapter("m1adapter", oldPod.Name))
@@ -288,19 +271,11 @@
 	})
 
 	It("should pods returned after updatePod reflect updated pods", func() {
-<<<<<<< HEAD
-		cache := newTraceCache()
-
-		oldPod := getNewPod("p1", "m1", 0)
-		cache.addPod(oldPod)
-		pods, err := cache.GetPodsForModel("m1")
-=======
 		cache := newCache()
 
 		oldPod := getNewPod("p1", "m1", 0)
 		cache.addPod(oldPod)
 		pods, err := cache.ListPodsByModel("m1")
->>>>>>> cea9419e
 		Expect(err).To(BeNil())
 		Expect(pods.Len()).To(Equal(1))
 		Expect(utils.CountRoutablePods(pods.Pods)).To(Equal(0))
@@ -308,22 +283,14 @@
 		newPod := getReadyPod("p1", "m1", 0) // IP may changed due to migration
 		cache.updatePod(oldPod, newPod)
 
-<<<<<<< HEAD
-		pods, err = cache.GetPodsForModel("m1")
-=======
 		pods, err = cache.ListPodsByModel("m1")
->>>>>>> cea9419e
 		Expect(err).To(BeNil())
 		Expect(pods.Len()).To(Equal(1))
 		Expect(utils.CountRoutablePods(pods.Pods)).To(Equal(1))
 	})
 
 	It("should deletePod clear pod, model, and modelAdapter entrys", func() {
-<<<<<<< HEAD
-		cache := newTraceCache()
-=======
-		cache := newCache()
->>>>>>> cea9419e
+		cache := newCache()
 		pod := getReadyPod("p1", "m1", 0)
 		cache.addPod(pod)
 		cache.addModelAdapter(getNewModelAdapter("m1adapter", pod.Name))
@@ -351,11 +318,7 @@
 	})
 
 	It("should deleteModelAdapter remove mappings", func() {
-<<<<<<< HEAD
-		cache := newTraceCache()
-=======
-		cache := newCache()
->>>>>>> cea9419e
+		cache := newCache()
 		cache.addPod(getReadyPod("p1", "m1", 0))
 		cache.addPod(getReadyPod("p2", "m1", 0))
 		cache.addPod(getReadyPod("p3", "m1", 0))
@@ -394,11 +357,7 @@
 	})
 
 	It("should updateModelAdapter reset mappings", func() {
-<<<<<<< HEAD
-		cache := newTraceCache()
-=======
-		cache := newCache()
->>>>>>> cea9419e
+		cache := newCache()
 		cache.addPod(getReadyPod("p1", "m1", 0))
 		cache.addPod(getReadyPod("p2", "m1", 0))
 		cache.addPod(getReadyPod("p3", "m1", 0))
@@ -455,11 +414,7 @@
 	})
 
 	It("should GetPod return k8s pod", func() {
-<<<<<<< HEAD
-		cache := newTraceCache()
-=======
-		cache := newCache()
->>>>>>> cea9419e
+		cache := newCache()
 		pod := getReadyPod("p1", "m1", 0)
 		cache.addPod(pod)
 
@@ -472,75 +427,42 @@
 	})
 
 	It("should GetPods return k8s pod slice", func() {
-<<<<<<< HEAD
-		cache := newTraceCache()
-=======
-		cache := newCache()
->>>>>>> cea9419e
+		cache := newCache()
 		pod1 := getReadyPod("p1", "m1", 0)
 		pod2 := getReadyPod("p2", "m2", 0)
 		cache.addPod(pod1)
 		cache.addPod(pod2)
 
-<<<<<<< HEAD
-		pods := cache.GetPods()
-=======
 		pods := cache.ListPods()
->>>>>>> cea9419e
 		Expect(pods).To(HaveLen(2)) // Must be slice
 		Expect(pods).To(ContainElement(HaveField("ObjectMeta.Name", "p1")))
 		Expect(pods).To(ContainElement(HaveField("ObjectMeta.Name", "p2")))
 	})
 
 	It("should GetPodsForModel() return a PodArray", func() {
-<<<<<<< HEAD
-		cache := newTraceCache()
-=======
-		cache := newCache()
->>>>>>> cea9419e
+		cache := newCache()
 		pod1 := getReadyPod("p1", "m1", 0)
 		pod2 := getReadyPod("p2", "m2", 0)
 		cache.addPod(pod1)
 		cache.addPod(pod2)
 
-<<<<<<< HEAD
-		_, err := cache.GetPodsForModel("m0")
-		Expect(err).ToNot(BeNil())
-
-		pods, err := cache.GetPodsForModel("m1")
-=======
 		_, err := cache.ListPodsByModel("m0")
 		Expect(err).ToNot(BeNil())
 
 		pods, err := cache.ListPodsByModel("m1")
->>>>>>> cea9419e
 		Expect(err).To(BeNil())
 		Expect(pods.Len()).To(Equal(1)) // Must be slice
 		Expect(pods.Pods).To(HaveLen(1))
 		Expect(pods.Pods).To(ContainElement(HaveField("ObjectMeta.Name", "p1")))
 	})
 
-<<<<<<< HEAD
-	It("should GetModels return string slice", func() {
-		cache := newTraceCache()
-=======
 	It("should ListModels return string slice", func() {
 		cache := newCache()
->>>>>>> cea9419e
 		pod1 := getReadyPod("p1", "m1", 0)
 		pod2 := getReadyPod("p2", "m2", 0)
 		cache.addPod(pod1)
 		cache.addPod(pod2)
 
-<<<<<<< HEAD
-		exist := cache.CheckModelExists("m0")
-		Expect(exist).To(BeFalse())
-
-		exist = cache.CheckModelExists("m1")
-		Expect(exist).To(BeTrue())
-
-		models := cache.GetModels()
-=======
 		exist := cache.HasModel("m0")
 		Expect(exist).To(BeFalse())
 
@@ -548,34 +470,22 @@
 		Expect(exist).To(BeTrue())
 
 		models := cache.ListModels()
->>>>>>> cea9419e
 		Expect(models).To(HaveLen(2)) // Must be slice
 		Expect(models).To(ContainElement("m1"))
 		Expect(models).To(ContainElement("m2"))
 	})
 
 	It("should GetModelsForPod() return a string slice", func() {
-<<<<<<< HEAD
-		cache := newTraceCache()
-=======
-		cache := newCache()
->>>>>>> cea9419e
+		cache := newCache()
 		pod1 := getReadyPod("p1", "m1", 0)
 		pod2 := getReadyPod("p2", "m2", 0)
 		cache.addPod(pod1)
 		cache.addPod(pod2)
 
-<<<<<<< HEAD
-		_, err := cache.GetModelsForPod("p0")
-		Expect(err).ToNot(BeNil())
-
-		models, err := cache.GetModelsForPod("p1")
-=======
 		_, err := cache.ListModelsByPod("p0")
 		Expect(err).ToNot(BeNil())
 
 		models, err := cache.ListModelsByPod("p1")
->>>>>>> cea9419e
 		Expect(err).To(BeNil())
 		Expect(models).To(HaveLen(1))
 		Expect(models).To(ContainElement("m1"))
@@ -589,15 +499,9 @@
 		}()
 
 		modelName := "llama-7b"
-		cache := newTraceCache()
-<<<<<<< HEAD
-		metaPod := cache.addPodLocked(dummyPod)
-		cache.addPodAndModelMappingLocked(metaPod, modelName)
-		_, exist := cache.metaModels.Load(modelName)
-		Expect(exist).To(BeTrue())
-=======
+		cache, reset := newTraceCache()
+		defer reset()
 		cache.AddPod(getReadyPod("p1", modelName, 0))
->>>>>>> cea9419e
 
 		term := cache.AddRequestCount(nil, "no use now", modelName)
 		Expect(cache.numRequestsTraces).To(Equal(int32(1)))
@@ -628,22 +532,10 @@
 	})
 
 	It("should global pending counter return 0.", func() {
-<<<<<<< HEAD
-		oldFloag := enableGPUOptimizerTracing
-		enableGPUOptimizerTracing = true
-		defer func() {
-			enableGPUOptimizerTracing = oldFloag
-		}()
-
 		modelName := "llama-7b"
-		cache := newTraceCache()
-		metaPod := cache.addPodLocked(dummyPod)
-		cache.addPodAndModelMappingLocked(metaPod, modelName)
-=======
-		modelName := "llama-7b"
-		cache := newTraceCache()
+		cache, reset := newTraceCache()
+		defer reset()
 		cache.AddPod(getReadyPod("p1", modelName, 0))
->>>>>>> cea9419e
 
 		total := 100000
 		var wg sync.WaitGroup
@@ -687,7 +579,8 @@
 }
 
 func BenchmarkAddRequest(b *testing.B) {
-	cache := newTraceCache()
+	cache, reset := newTraceCache()
+	defer reset()
 	thread := 10
 	var wg sync.WaitGroup
 	for i := 0; i < thread; i++ {
@@ -703,7 +596,8 @@
 }
 
 func BenchmarkDoneRequest(b *testing.B) {
-	cache := newTraceCache()
+	cache, reset := newTraceCache()
+	defer reset()
 	thread := 10
 	var wg sync.WaitGroup
 	term := cache.AddRequestCount(nil, "no use now", "model")
@@ -720,7 +614,8 @@
 }
 
 func BenchmarkDoneRequestTrace(b *testing.B) {
-	cache := newTraceCache()
+	cache, reset := newTraceCache()
+	defer reset()
 	thread := 10
 	var wg sync.WaitGroup
 	term := cache.AddRequestCount(nil, "no use now", "model")

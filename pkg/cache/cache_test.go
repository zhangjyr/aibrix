/*
Copyright 2024 The Aibrix Team.

Licensed under the Apache License, Version 2.0 (the "License");
you may not use this file except in compliance with the License.
You may obtain a copy of the License at

	http://www.apache.org/licenses/LICENSE-2.0

Unless required by applicable law or agreed to in writing, software
distributed under the License is distributed on an "AS IS" BASIS,
WITHOUT WARRANTIES OR CONDITIONS OF ANY KIND, either express or implied.
See the License for the specific language governing permissions and
limitations under the License.
*/
package cache

import (
	"fmt"
	"math"
	"math/rand"
	"runtime"
	"sync"
	"sync/atomic"
	"testing"

	. "github.com/onsi/ginkgo"
	. "github.com/onsi/gomega"
<<<<<<< HEAD
=======
	modelv1alpha1 "github.com/vllm-project/aibrix/api/model/v1alpha1"
	"github.com/vllm-project/aibrix/pkg/metrics"
>>>>>>> 323acf27
	"github.com/vllm-project/aibrix/pkg/utils"
	v1 "k8s.io/api/core/v1"
	metav1 "k8s.io/apimachinery/pkg/apis/meta/v1"
	"k8s.io/klog/v2"
)

<<<<<<< HEAD
var dummyPod = &Pod{
	Pod: &v1.Pod{
		ObjectMeta: metav1.ObjectMeta{
			Name: "testpod",
		},
	},
=======
var dummyPod = &v1.Pod{
	ObjectMeta: metav1.ObjectMeta{
		Name: "testpod",
	},
}

func getReadyPod(podName string, modelName string, id int) *v1.Pod {
	pod := &v1.Pod{
		ObjectMeta: metav1.ObjectMeta{
			Name:   podName,
			Labels: make(map[string]string),
		},
		Status: v1.PodStatus{
			PodIP: fmt.Sprintf("10.0.0.%d", id),
			Conditions: []v1.PodCondition{
				{
					Type:   v1.PodReady,
					Status: v1.ConditionTrue,
				},
			},
		},
	}
	pod.ObjectMeta.Labels[modelIdentifier] = modelName
	return pod
}

func getNewPod(podName string, modelName string, id int) *v1.Pod {
	pod := getReadyPod(podName, modelName, id)
	pod.Status.Conditions[0].Type = v1.PodInitialized
	return pod
}

func getNewModelAdapter(modelName string, podName string) *modelv1alpha1.ModelAdapter {
	adapter := &modelv1alpha1.ModelAdapter{
		ObjectMeta: metav1.ObjectMeta{
			Name: modelName,
		},
		Status: modelv1alpha1.ModelAdapterStatus{
			Instances: []string{podName},
		},
	}
	if podName == "" {
		adapter.Status.Instances = nil
	}
	return adapter
}

func getNewModelAdapterWithPods(modelName string, podNames []string) *modelv1alpha1.ModelAdapter {
	adapter := &modelv1alpha1.ModelAdapter{
		ObjectMeta: metav1.ObjectMeta{
			Name: modelName,
		},
		Status: modelv1alpha1.ModelAdapterStatus{
			Instances: podNames,
		},
	}
	return adapter
>>>>>>> 323acf27
}

func newTraceCache() *Cache {
	return &Cache{
		initialized:  true,
		requestTrace: &utils.SyncMap[string, *RequestTrace]{},
	}
}

func TestCache(t *testing.T) {
	RegisterFailHandler(Fail)
	RunSpecs(t, "Cache Suite")
}

func (c *Cache) AddPod(obj interface{}) {
	c.addPod(obj)
}

type lagacyCache struct {
	requestTrace map[string]map[string]int
	mu           sync.RWMutex
}

func (c *lagacyCache) AddRequestTrace(modelName string, inputTokens, outputTokens int64) {
	c.mu.Lock()
	defer c.mu.Unlock()

	inputIndex := int64(math.Round(math.Log2(float64(inputTokens)) / RequestTracePrecision)) // Round to the nearest precision and convert to int
	outputIndex := int64(math.Round(math.Log2(float64(outputTokens)) / RequestTracePrecision))

	klog.V(5).Infof("inputTokens: %v, inputIndex: %v, outputTokens: %v, outputIndex: %v",
		inputTokens, inputIndex, outputTokens, outputIndex)

	if len(c.requestTrace[modelName]) == 0 {
		c.requestTrace[modelName] = map[string]int{}
	}

	c.requestTrace[modelName][fmt.Sprintf("%v:%v", inputIndex, outputIndex)] += 1
}

var _ = Describe("Cache", func() {
	It("should both addPod create both pods and metaModels entry", func() {
		cache := newTraceCache()

		// Ignore pods without model label
		podWOModel := getReadyPod("p1", "m1", 0)
		podWOModel.ObjectMeta.Labels = nil
		cache.addPod(podWOModel)
		_, exist := cache.metaPods.Load("p1")
		Expect(exist).To(BeFalse())

		// Ignore pods without model label
		podRayWorker := getReadyPod("p1", "m1", 0)
		podRayWorker.ObjectMeta.Labels[nodeType] = nodeWorker
		cache.addPod(podRayWorker)
		_, exist = cache.metaPods.Load("p1")
		Expect(exist).To(BeFalse())

		pod := getReadyPod("p1", "m1", 0)
		cache.addPod(pod)

		// Pod meta exists
		metaPod, exist := cache.metaPods.Load("p1")
		Expect(exist).To(BeTrue())
		Expect(metaPod.Pod).To(Equal(pod))
		Expect(metaPod.Models).ToNot(BeNil())
		// Pod > model mapping exists.
		modelName, exist := metaPod.Models.Load("m1")
		Expect(exist).To(BeTrue())
		Expect(modelName).To(Equal("m1"))
		// Model meta exists
		metaModel, exist := cache.metaModels.Load("m1")
		Expect(exist).To(BeTrue())
		Expect(metaModel).ToNot(BeNil())
		Expect(metaModel.Pods).ToNot(BeNil())
		// Model -> pod mapping exists
		modelPod, exist := metaModel.Pods.Load("p1")
		Expect(exist).To(BeTrue())
		Expect(modelPod).To(Equal(pod))
		pods := metaModel.Pods.Array()
		Expect(pods.Len()).To(Equal(1))
		Expect(pods.Pods[0]).To(Equal(pod))
		// We'll not test podArray functionality here.
	})

	It("should addModelAdapter create metaModels entry", func() {
		cache := newTraceCache()
		cache.addPod(getReadyPod("p1", "m1", 0))

		// Success
		cache.addModelAdapter(getNewModelAdapter("m1adapter", "p1"))

		metaPod, exist := cache.metaPods.Load("p1")
		Expect(exist).To(BeTrue())
		Expect(metaPod.Models.Len()).To(Equal(2))
		// Pod -> adapter mapping exists
		modelName, exist := metaPod.Models.Load("m1adapter")
		Expect(exist).To(BeTrue())
		Expect(modelName).To(Equal("m1adapter"))
		// Model adapter meta exists
		metaModel, exist := cache.metaModels.Load("m1adapter")
		Expect(exist).To(BeTrue())
		Expect(metaModel).ToNot(BeNil())
		Expect(metaModel.Pods).ToNot(BeNil())
		// Model adapter -> pod mapping exists
		modelPod, exist := metaModel.Pods.Load("p1")
		Expect(exist).To(BeTrue())
		Expect(modelPod).To(Equal(metaPod.Pod))
		pods := metaModel.Pods.Array()
		Expect(pods.Len()).To(Equal(1))
		Expect(pods.Pods[0]).To(Equal(metaPod.Pod))

		// Failure
		cache.addModelAdapter(getNewModelAdapter("p0", "m0adapter"))
		// No pod meta automatically created
		_, exist = cache.metaPods.Load("p0")
		Expect(exist).To(BeFalse())
		// No model meta cratead on failure
		_, exist = cache.metaModels.Load("m0adapter")
		Expect(exist).To(BeFalse())
	})

	It("should updatePod clear old mappings with no model adapter inherited", func() {
		cache := newTraceCache()
		oldPod := getReadyPod("p1", "m1", 0)
		cache.addPod(oldPod)
		cache.addModelAdapter(getNewModelAdapter("m1adapter", oldPod.Name))
		oldMetaPod, _ := cache.metaPods.Load(oldPod.Name)
		err := cache.updatePodRecord(oldMetaPod, "", metrics.NumRequestsRunning, metrics.PodMetricScope, &metrics.LabelValueMetricValue{Value: "0"})
		Expect(err).To(BeNil())
		Expect(oldMetaPod.Models.Len()).To(Equal(2))
		Expect(oldMetaPod.Metrics.Len()).To(Equal(1))

		newPod := getReadyPod("p2", "m1", 1) // IP may changed due to migration

		cache.updatePod(oldPod, newPod)

		// OldPod meta deleted
		_, exist := cache.metaPods.Load("p1")
		Expect(exist).To(BeFalse())
		// NewPod meta created
		newMetaPod, exist := cache.metaPods.Load("p2")
		Expect(exist).To(BeTrue())
		Expect(newMetaPod.Pod).To(Equal(newPod))
		Expect(newMetaPod.Models.Len()).To(Equal(1))
		// Pod -> Model mapping exists
		_, exist = newMetaPod.Models.Load("m1")
		Expect(exist).To(BeTrue())
		// Pod -> Model adapter cleared
		_, exist = newMetaPod.Models.Load("m1adapter")
		Expect(exist).To(BeFalse())
		// Metrics cleared
		Expect(newMetaPod.Metrics.Len()).To(Equal(0))
		// Model meta exists
		metaModel, exist := cache.metaModels.Load("m1")
		Expect(exist).To(BeTrue())
		Expect(metaModel).ToNot(BeNil())
		Expect(metaModel.Pods).ToNot(BeNil())
		Expect(metaModel.Pods.Len()).To(Equal(1))
		// Model -> pod mapping exists
		modelPod, exist := metaModel.Pods.Load("p2")
		Expect(exist).To(BeTrue())
		Expect(modelPod).To(Equal(newPod))
		// Model adapter meta cleared
		_, exist = cache.metaModels.Load("m1adapter")
		Expect(exist).To(BeFalse())
	})

	It("should pods returned after updatePod reflect updated pods", func() {
		cache := newTraceCache()

		oldPod := getNewPod("p1", "m1", 0)
		cache.addPod(oldPod)
		pods, err := cache.GetPodsForModel("m1")
		Expect(err).To(BeNil())
		Expect(pods.Len()).To(Equal(1))
		Expect(utils.CountRoutablePods(pods.Pods)).To(Equal(0))

		newPod := getReadyPod("p1", "m1", 0) // IP may changed due to migration
		cache.updatePod(oldPod, newPod)

		pods, err = cache.GetPodsForModel("m1")
		Expect(err).To(BeNil())
		Expect(pods.Len()).To(Equal(1))
		Expect(utils.CountRoutablePods(pods.Pods)).To(Equal(1))
	})

	It("should deletePod clear pod, model, and modelAdapter entrys", func() {
		cache := newTraceCache()
		pod := getReadyPod("p1", "m1", 0)
		cache.addPod(pod)
		cache.addModelAdapter(getNewModelAdapter("m1adapter", pod.Name))

		cache.deletePod(pod)

		// Pod meta deleted
		_, exist := cache.metaPods.Load("p1")
		Expect(exist).To(BeFalse())
		// Related model meta deleted
		_, exist = cache.metaModels.Load("m1")
		Expect(exist).To(BeFalse())
		// Related model adapter meta deleted
		_, exist = cache.metaModels.Load("m0adapter")
		Expect(exist).To(BeFalse())

		// Abnormal: Pod without model label exists
		cache.addPod(pod)
		_, exist = cache.metaPods.Load("p1")
		Expect(exist).To(BeTrue())
		pod.ObjectMeta.Labels = nil
		cache.deletePod(pod)
		_, exist = cache.metaPods.Load("p1")
		Expect(exist).To(BeFalse())
	})

	It("should deleteModelAdapter remove mappings", func() {
		cache := newTraceCache()
		cache.addPod(getReadyPod("p1", "m1", 0))
		cache.addPod(getReadyPod("p2", "m1", 0))
		cache.addPod(getReadyPod("p3", "m1", 0))
		oldAdapter := getNewModelAdapterWithPods("m1adapter1", []string{"p1", "p2"})
		cache.addModelAdapter(oldAdapter)

		cache.deleteModelAdapter(oldAdapter)

		// Pod1
		p1MetaPod, exist := cache.metaPods.Load("p1")
		Expect(exist).To(BeTrue())
		Expect(p1MetaPod.Models.Len()).To(Equal(1))
		_, exist = p1MetaPod.Models.Load("m1adapter1")
		Expect(exist).To(BeFalse())

		// Pod2
		p2MetaPod, exist := cache.metaPods.Load("p2")
		Expect(exist).To(BeTrue())
		Expect(p2MetaPod.Models.Len()).To(Equal(1)) // Include base model
		_, exist = p2MetaPod.Models.Load("m1adapter1")
		Expect(exist).To(BeFalse())

		// Pod3
		p3MetaPod, exist := cache.metaPods.Load("p3")
		Expect(exist).To(BeTrue())
		Expect(p3MetaPod.Models.Len()).To(Equal(1)) // Include base model

		// Model intact
		metaModel, exist := cache.metaModels.Load("m1")
		Expect(exist).To(BeTrue())
		Expect(metaModel.Pods.Len()).To(Equal(3))

		// Model adpater1 cleared
		_, exist = cache.metaModels.Load("m1adapter1")
		Expect(exist).To(BeFalse())
	})

	It("should updateModelAdapter reset mappings", func() {
		cache := newTraceCache()
		cache.addPod(getReadyPod("p1", "m1", 0))
		cache.addPod(getReadyPod("p2", "m1", 0))
		cache.addPod(getReadyPod("p3", "m1", 0))
		oldAdapter := getNewModelAdapterWithPods("m1adapter1", []string{"p1", "p2"})
		cache.addModelAdapter(oldAdapter)

		newAdapter := getNewModelAdapterWithPods("m1adapter2", []string{"p2", "p3"})

		cache.updateModelAdapter(oldAdapter, newAdapter)

		// Pod1
		p1MetaPod, exist := cache.metaPods.Load("p1")
		Expect(exist).To(BeTrue())
		Expect(p1MetaPod.Models.Len()).To(Equal(1))
		_, exist = p1MetaPod.Models.Load("m1adapter1")
		Expect(exist).To(BeFalse())
		_, exist = p1MetaPod.Models.Load("m1adapter2")
		Expect(exist).To(BeFalse())

		// Pod2
		p2MetaPod, exist := cache.metaPods.Load("p2")
		Expect(exist).To(BeTrue())
		Expect(p2MetaPod.Models.Len()).To(Equal(2)) // Include base model
		_, exist = p2MetaPod.Models.Load("m1adapter1")
		Expect(exist).To(BeFalse())
		_, exist = p2MetaPod.Models.Load("m1adapter2")
		Expect(exist).To(BeTrue())

		// Pod3
		p3MetaPod, exist := cache.metaPods.Load("p3")
		Expect(exist).To(BeTrue())
		Expect(p3MetaPod.Models.Len()).To(Equal(2)) // Include base model
		_, exist = p3MetaPod.Models.Load("m1adapter1")
		Expect(exist).To(BeFalse())
		_, exist = p3MetaPod.Models.Load("m1adapter2")
		Expect(exist).To(BeTrue())

		// Model adpater1 cleared
		_, exist = cache.metaModels.Load("m1adapter1")
		Expect(exist).To(BeFalse())

		// Model adpater2 registered
		metaModel, exist := cache.metaModels.Load("m1adapter2")
		Expect(exist).To(BeTrue())
		Expect(metaModel).ToNot(BeNil())
		Expect(metaModel.Pods).ToNot(BeNil())
		Expect(metaModel.Pods.Len()).To(Equal(2))
		_, exist = metaModel.Pods.Load("p1")
		Expect(exist).To(BeFalse())
		_, exist = metaModel.Pods.Load("p2")
		Expect(exist).To(BeTrue())
		_, exist = metaModel.Pods.Load("p3")
		Expect(exist).To(BeTrue())
	})

	It("should GetPod return k8s pod", func() {
		cache := newTraceCache()
		pod := getReadyPod("p1", "m1", 0)
		cache.addPod(pod)

		_, err := cache.GetPod("p0")
		Expect(err).ToNot(BeNil())

		actual, err := cache.GetPod(pod.Name)
		Expect(err).To(BeNil())
		Expect(actual).To(BeIdenticalTo(pod))
	})

	It("should GetPods return k8s pod slice", func() {
		cache := newTraceCache()
		pod1 := getReadyPod("p1", "m1", 0)
		pod2 := getReadyPod("p2", "m2", 0)
		cache.addPod(pod1)
		cache.addPod(pod2)

		pods := cache.GetPods()
		Expect(pods).To(HaveLen(2)) // Must be slice
		Expect(pods).To(ContainElement(HaveField("ObjectMeta.Name", "p1")))
		Expect(pods).To(ContainElement(HaveField("ObjectMeta.Name", "p2")))
	})

	It("should GetPodsForModel() return a PodArray", func() {
		cache := newTraceCache()
		pod1 := getReadyPod("p1", "m1", 0)
		pod2 := getReadyPod("p2", "m2", 0)
		cache.addPod(pod1)
		cache.addPod(pod2)

		_, err := cache.GetPodsForModel("m0")
		Expect(err).ToNot(BeNil())

		pods, err := cache.GetPodsForModel("m1")
		Expect(err).To(BeNil())
		Expect(pods.Len()).To(Equal(1)) // Must be slice
		Expect(pods.Pods).To(HaveLen(1))
		Expect(pods.Pods).To(ContainElement(HaveField("ObjectMeta.Name", "p1")))
	})

	It("should GetModels return string slice", func() {
		cache := newTraceCache()
		pod1 := getReadyPod("p1", "m1", 0)
		pod2 := getReadyPod("p2", "m2", 0)
		cache.addPod(pod1)
		cache.addPod(pod2)

		exist := cache.CheckModelExists("m0")
		Expect(exist).To(BeFalse())

		exist = cache.CheckModelExists("m1")
		Expect(exist).To(BeTrue())

		models := cache.GetModels()
		Expect(models).To(HaveLen(2)) // Must be slice
		Expect(models).To(ContainElement("m1"))
		Expect(models).To(ContainElement("m2"))
	})

	It("should GetModelsForPod() return a string slice", func() {
		cache := newTraceCache()
		pod1 := getReadyPod("p1", "m1", 0)
		pod2 := getReadyPod("p2", "m2", 0)
		cache.addPod(pod1)
		cache.addPod(pod2)

		_, err := cache.GetModelsForPod("p0")
		Expect(err).ToNot(BeNil())

		models, err := cache.GetModelsForPod("p1")
		Expect(err).To(BeNil())
		Expect(models).To(HaveLen(1))
		Expect(models).To(ContainElement("m1"))
	})

	It("should basic add request count, add request trace no err", func() {
		modelName := "llama-7b"
		cache := newTraceCache()
<<<<<<< HEAD
		cache.pods.Store(dummyPod.Name, dummyPod)
		cache.addPodAndModelMappingLocked(dummyPod, modelName)
		_, exist := cache.modelMetas.Load(modelName)
=======
		metaPod := cache.addPodLocked(dummyPod)
		cache.addPodAndModelMappingLocked(metaPod, modelName)
		_, exist := cache.metaModels.Load(modelName)
>>>>>>> 323acf27
		Expect(exist).To(BeTrue())

		term := cache.AddRequestCount(nil, "no use now", modelName)
		Expect(cache.numRequestsTraces).To(Equal(int32(1)))
		trace := cache.getRequestTrace(modelName)
		Expect(trace).ToNot(BeNil())
		Expect(trace.numKeys).To(Equal(int32(0)))
		Expect(trace.numRequests).To(Equal(int32(1)))
		Expect(trace.completedRequests).To(Equal(int32(0)))
<<<<<<< HEAD
		meta, exist := cache.modelMetas.Load(modelName)
=======
		meta, exist := cache.metaModels.Load(modelName)
>>>>>>> 323acf27
		Expect(exist).To(BeTrue())
		Expect(meta.pendingRequests).To(Equal(int32(1)))

		cache.DoneRequestCount(nil, "no use now", modelName, term)
		Expect(cache.numRequestsTraces).To(Equal(int32(1)))
		trace = cache.getRequestTrace(modelName)
		Expect(trace).ToNot(BeNil())
		Expect(trace.numRequests).To(Equal(int32(1)))
		Expect(trace.completedRequests).To(Equal(int32(1)))
<<<<<<< HEAD
		meta, exist = cache.modelMetas.Load(modelName)
=======
		meta, exist = cache.metaModels.Load(modelName)
>>>>>>> 323acf27
		Expect(exist).To(BeTrue())
		Expect(meta.pendingRequests).To(Equal(int32(0)))

		cache.DoneRequestTrace(nil, "no use now", modelName, 1, 1, 1)
		Expect(trace.numKeys).To(Equal(int32(1)))
		pProfileCounter, exist := trace.trace.Load("0:0") // log2(1)
		Expect(exist).To(BeTrue())
		Expect(*pProfileCounter.(*int32)).To(Equal(int32(1)))
	})

	It("should global pending counter return 0.", func() {
		modelName := "llama-7b"
		cache := newTraceCache()
<<<<<<< HEAD
		cache.pods.Store(dummyPod.Name, dummyPod)
		cache.addPodAndModelMappingLocked(dummyPod, modelName)
=======
		metaPod := cache.addPodLocked(dummyPod)
		cache.addPodAndModelMappingLocked(metaPod, modelName)
>>>>>>> 323acf27

		total := 100000
		var wg sync.WaitGroup
		for i := 0; i < 10; i++ { // Repeat N times to increase problem rate
			wg.Add(1)
			// start := time.Now()
			go func() {
				for j := 0; j < total; j++ {
					// Retry until success
					term := cache.AddRequestCount(nil, "no use now", modelName)
					runtime.Gosched()
					cache.DoneRequestTrace(nil, "no use now", modelName, 1, 1, term)
				}
				wg.Done()
			}()
		}
		wg.Wait()
		// duration := time.Since(start)
		// print(duration)
<<<<<<< HEAD
		meta, _ := cache.modelMetas.Load(modelName)
=======
		meta, _ := cache.metaModels.Load(modelName)
>>>>>>> 323acf27
		Expect(atomic.LoadInt32(&meta.pendingRequests)).To(Equal(int32(0)))
	})
})

func BenchmarkLagacyAddRequestTrace(b *testing.B) {
	cache := &lagacyCache{
		requestTrace: map[string]map[string]int{},
	}
	thread := 10
	var wg sync.WaitGroup
	for i := 0; i < thread; i++ {
		wg.Add(1)
		go func() {
			for i := 0; i < b.N/thread; i++ {
				cache.AddRequestTrace("model", rand.Int63n(8192), rand.Int63n(1024))
			}
			wg.Done()
		}()
	}
	wg.Wait()
}

func BenchmarkAddRequest(b *testing.B) {
	cache := newTraceCache()
	thread := 10
	var wg sync.WaitGroup
	for i := 0; i < thread; i++ {
		wg.Add(1)
		go func() {
			for i := 0; i < b.N/thread; i++ {
				cache.AddRequestCount(nil, "no use now", "model")
			}
			wg.Done()
		}()
	}
	wg.Wait()
}

func BenchmarkDoneRequest(b *testing.B) {
	cache := newTraceCache()
	thread := 10
	var wg sync.WaitGroup
	term := cache.AddRequestCount(nil, "no use now", "model")
	for i := 0; i < thread; i++ {
		wg.Add(1)
		go func() {
			for i := 0; i < b.N/thread; i++ {
				cache.DoneRequestCount(nil, "no use now", "model", term)
			}
			wg.Done()
		}()
	}
	wg.Wait()
}

func BenchmarkDoneRequestTrace(b *testing.B) {
	cache := newTraceCache()
	thread := 10
	var wg sync.WaitGroup
	term := cache.AddRequestCount(nil, "no use now", "model")
	for i := 0; i < thread; i++ {
		wg.Add(1)
		go func() {
			for i := 0; i < b.N/thread; i++ {
				cache.DoneRequestTrace(nil, "no use now", "model", rand.Int63n(8192), rand.Int63n(1024), term)
			}
			wg.Done()
		}()
	}
	wg.Wait()
}<|MERGE_RESOLUTION|>--- conflicted
+++ resolved
@@ -26,25 +26,14 @@
 
 	. "github.com/onsi/ginkgo"
 	. "github.com/onsi/gomega"
-<<<<<<< HEAD
-=======
 	modelv1alpha1 "github.com/vllm-project/aibrix/api/model/v1alpha1"
 	"github.com/vllm-project/aibrix/pkg/metrics"
->>>>>>> 323acf27
 	"github.com/vllm-project/aibrix/pkg/utils"
 	v1 "k8s.io/api/core/v1"
 	metav1 "k8s.io/apimachinery/pkg/apis/meta/v1"
 	"k8s.io/klog/v2"
 )
 
-<<<<<<< HEAD
-var dummyPod = &Pod{
-	Pod: &v1.Pod{
-		ObjectMeta: metav1.ObjectMeta{
-			Name: "testpod",
-		},
-	},
-=======
 var dummyPod = &v1.Pod{
 	ObjectMeta: metav1.ObjectMeta{
 		Name: "testpod",
@@ -102,7 +91,6 @@
 		},
 	}
 	return adapter
->>>>>>> 323acf27
 }
 
 func newTraceCache() *Cache {
@@ -493,17 +481,17 @@
 	})
 
 	It("should basic add request count, add request trace no err", func() {
+		oldFloag := enableGPUOptimizerTracing
+		enableGPUOptimizerTracing = true
+		defer func() {
+			enableGPUOptimizerTracing = oldFloag
+		}()
+
 		modelName := "llama-7b"
 		cache := newTraceCache()
-<<<<<<< HEAD
-		cache.pods.Store(dummyPod.Name, dummyPod)
-		cache.addPodAndModelMappingLocked(dummyPod, modelName)
-		_, exist := cache.modelMetas.Load(modelName)
-=======
 		metaPod := cache.addPodLocked(dummyPod)
 		cache.addPodAndModelMappingLocked(metaPod, modelName)
 		_, exist := cache.metaModels.Load(modelName)
->>>>>>> 323acf27
 		Expect(exist).To(BeTrue())
 
 		term := cache.AddRequestCount(nil, "no use now", modelName)
@@ -513,11 +501,7 @@
 		Expect(trace.numKeys).To(Equal(int32(0)))
 		Expect(trace.numRequests).To(Equal(int32(1)))
 		Expect(trace.completedRequests).To(Equal(int32(0)))
-<<<<<<< HEAD
-		meta, exist := cache.modelMetas.Load(modelName)
-=======
 		meta, exist := cache.metaModels.Load(modelName)
->>>>>>> 323acf27
 		Expect(exist).To(BeTrue())
 		Expect(meta.pendingRequests).To(Equal(int32(1)))
 
@@ -527,11 +511,7 @@
 		Expect(trace).ToNot(BeNil())
 		Expect(trace.numRequests).To(Equal(int32(1)))
 		Expect(trace.completedRequests).To(Equal(int32(1)))
-<<<<<<< HEAD
-		meta, exist = cache.modelMetas.Load(modelName)
-=======
 		meta, exist = cache.metaModels.Load(modelName)
->>>>>>> 323acf27
 		Expect(exist).To(BeTrue())
 		Expect(meta.pendingRequests).To(Equal(int32(0)))
 
@@ -543,15 +523,16 @@
 	})
 
 	It("should global pending counter return 0.", func() {
+		oldFloag := enableGPUOptimizerTracing
+		enableGPUOptimizerTracing = true
+		defer func() {
+			enableGPUOptimizerTracing = oldFloag
+		}()
+
 		modelName := "llama-7b"
 		cache := newTraceCache()
-<<<<<<< HEAD
-		cache.pods.Store(dummyPod.Name, dummyPod)
-		cache.addPodAndModelMappingLocked(dummyPod, modelName)
-=======
 		metaPod := cache.addPodLocked(dummyPod)
 		cache.addPodAndModelMappingLocked(metaPod, modelName)
->>>>>>> 323acf27
 
 		total := 100000
 		var wg sync.WaitGroup
@@ -571,11 +552,7 @@
 		wg.Wait()
 		// duration := time.Since(start)
 		// print(duration)
-<<<<<<< HEAD
-		meta, _ := cache.modelMetas.Load(modelName)
-=======
 		meta, _ := cache.metaModels.Load(modelName)
->>>>>>> 323acf27
 		Expect(atomic.LoadInt32(&meta.pendingRequests)).To(Equal(int32(0)))
 	})
 })

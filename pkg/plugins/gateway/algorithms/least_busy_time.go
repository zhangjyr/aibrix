/*
Copyright 2024 The Aibrix Team.

Licensed under the Apache License, Version 2.0 (the "License");
you may not use this file except in compliance with the License.
You may obtain a copy of the License at

    http://www.apache.org/licenses/LICENSE-2.0

Unless required by applicable law or agreed to in writing, software
distributed under the License is distributed on an "AS IS" BASIS,
WITHOUT WARRANTIES OR CONDITIONS OF ANY KIND, either express or implied.
See the License for the specific language governing permissions and
limitations under the License.
*/

package routingalgorithms

import (
	"context"
	"fmt"
	"math"
	"math/rand"

	"github.com/vllm-project/aibrix/pkg/cache"
	"github.com/vllm-project/aibrix/pkg/types"
	"github.com/vllm-project/aibrix/pkg/utils"
	v1 "k8s.io/api/core/v1"
	"k8s.io/klog/v2"
)

var (
	RouterLeastBusyTime Algorithms = "least-busy-time"
)

func init() {
<<<<<<< HEAD
	Register(RouterLeastBusyTime, func(*types.RouterRequest) (types.Router, error) { return NewLeastBusyTimeRouter() })
=======
	router, err := NewLeastBusyTimeRouter()
	Register(RouterLeastBusyTime, func() (Router, error) { return router, err })
>>>>>>> d630ffd9
}

type leastBusyTimeRouter struct {
	cache *cache.Cache
}

func NewLeastBusyTimeRouter() (types.Router, error) {
	c, err := cache.GetCache()
	if err != nil {
		return nil, err
	}

	return leastBusyTimeRouter{
		cache: c,
	}, nil
}

<<<<<<< HEAD
func (r leastBusyTimeRouter) Route(ctx context.Context, pods *utils.PodArray, req *types.RouterRequest) (string, error) {
	var targetPod *v1.Pod
=======
func (r leastBusyTimeRouter) Route(ctx context.Context, pods map[string]*v1.Pod, routingCtx RoutingContext) (string, error) {
	var targetPodIP string
>>>>>>> d630ffd9
	minBusyTimeRatio := math.MaxFloat64 // <= 1 in general

	if len(pods.Pods) == 0 {
		return "", fmt.Errorf("no available pods for request routing")
	}

	for _, pod := range pods.Pods {
		if pod.Status.PodIP == "" {
			continue
		}

		busyTimeRatio, err := r.cache.GetPodMetric(pod.Name, "gpu_busy_time_ratio") // todo: replace mock
		if err != nil {
			klog.Error(err)
			continue
		}
		busyTimeRatioValue := busyTimeRatio.GetSimpleValue()
		klog.V(4).Infof("pod: %v, podIP: %v, GPU busy time ratio: %v", pod.Name, pod.Status.PodIP, busyTimeRatioValue)

		if busyTimeRatioValue < minBusyTimeRatio {
			minBusyTimeRatio = busyTimeRatioValue
			targetPod = pod
		}
	}

	// Use fallback if no valid metrics
	if targetPod == nil {
		klog.Warning("No pods with valid metrics found; selecting a pod randomly as fallback")
		var err error
		targetPod, err = selectRandomPod(pods.Pods, rand.Intn)
		if err != nil {
			return "", err
		}
	}

	if targetPod == nil {
		return "", fmt.Errorf("no available pods for request routing")
	}

	req.SetTargetPod(targetPod)
	return req.TargetAddress(), nil
}<|MERGE_RESOLUTION|>--- conflicted
+++ resolved
@@ -17,7 +17,6 @@
 package routingalgorithms
 
 import (
-	"context"
 	"fmt"
 	"math"
 	"math/rand"
@@ -34,12 +33,7 @@
 )
 
 func init() {
-<<<<<<< HEAD
-	Register(RouterLeastBusyTime, func(*types.RouterRequest) (types.Router, error) { return NewLeastBusyTimeRouter() })
-=======
-	router, err := NewLeastBusyTimeRouter()
-	Register(RouterLeastBusyTime, func() (Router, error) { return router, err })
->>>>>>> d630ffd9
+	Register(RouterLeastBusyTime, func(*types.RoutingContext) (types.Router, error) { return NewLeastBusyTimeRouter() })
 }
 
 type leastBusyTimeRouter struct {
@@ -57,13 +51,8 @@
 	}, nil
 }
 
-<<<<<<< HEAD
-func (r leastBusyTimeRouter) Route(ctx context.Context, pods *utils.PodArray, req *types.RouterRequest) (string, error) {
+func (r leastBusyTimeRouter) Route(ctx *types.RoutingContext, pods *utils.PodArray) (string, error) {
 	var targetPod *v1.Pod
-=======
-func (r leastBusyTimeRouter) Route(ctx context.Context, pods map[string]*v1.Pod, routingCtx RoutingContext) (string, error) {
-	var targetPodIP string
->>>>>>> d630ffd9
 	minBusyTimeRatio := math.MaxFloat64 // <= 1 in general
 
 	if len(pods.Pods) == 0 {
@@ -103,6 +92,6 @@
 		return "", fmt.Errorf("no available pods for request routing")
 	}
 
-	req.SetTargetPod(targetPod)
-	return req.TargetAddress(), nil
+	ctx.SetTargetPod(targetPod)
+	return ctx.TargetAddress(), nil
 }
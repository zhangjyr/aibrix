--- conflicted
+++ resolved
@@ -41,11 +41,7 @@
 }
 
 func NewLeastBusyTimeRouter() (types.Router, error) {
-<<<<<<< HEAD
-	c, err := cache.GetCache()
-=======
 	c, err := cache.Get()
->>>>>>> cea9419e
 	if err != nil {
 		return nil, err
 	}

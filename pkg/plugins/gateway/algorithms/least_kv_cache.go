/*
Copyright 2024 The Aibrix Team.

Licensed under the Apache License, Version 2.0 (the "License");
you may not use this file except in compliance with the License.
You may obtain a copy of the License at

    http://www.apache.org/licenses/LICENSE-2.0

Unless required by applicable law or agreed to in writing, software
distributed under the License is distributed on an "AS IS" BASIS,
WITHOUT WARRANTIES OR CONDITIONS OF ANY KIND, either express or implied.
See the License for the specific language governing permissions and
limitations under the License.
*/

package routingalgorithms

import (
	"fmt"
	"math"
	"math/rand"

	"github.com/vllm-project/aibrix/pkg/cache"
	metrics "github.com/vllm-project/aibrix/pkg/metrics"
	"github.com/vllm-project/aibrix/pkg/types"
	"github.com/vllm-project/aibrix/pkg/utils"
	v1 "k8s.io/api/core/v1"
	"k8s.io/klog/v2"
)

var (
	RouterLeastKvCache types.RoutingAlgorithms = "least-kv-cache"
)

func init() {
	Register(RouterLeastKvCache, func(*types.RoutingContext) (types.Router, error) { return NewLeastKvCacheRouter() })
}

type leastKvCacheRouter struct {
	cache cache.Cache
}

func NewLeastKvCacheRouter() (types.Router, error) {
<<<<<<< HEAD
	c, err := cache.GetCache()
=======
	c, err := cache.Get()
>>>>>>> cea9419e
	if err != nil {
		return nil, err
	}

	return leastKvCacheRouter{
		cache: c,
	}, nil
}

func (r leastKvCacheRouter) Route(ctx *types.RoutingContext, pods *utils.PodArray) (string, error) {
	var targetPod *v1.Pod
	minKvCache := math.MaxFloat64

	if len(pods.Pods) == 0 {
		return "", fmt.Errorf("no pods to forward request")
	}

	for _, pod := range pods.Pods {
		if pod.Status.PodIP == "" {
			continue
		}

		// Due to metric refactor (pull/543) to better support lora and multi models,
		// we change to use PodModelMetrics instead of PodMetrics in some scenarios.
		// This works but doesn't look very promising, we can revisit this part later.
<<<<<<< HEAD
		gpuCache, err := r.cache.GetPodModelMetric(pod.Name, ctx.Model, metrics.GPUCacheUsagePerc)
=======
		gpuCache, err := r.cache.GetMetricValueByPodModel(pod.Name, ctx.Model, metrics.GPUCacheUsagePerc)
>>>>>>> cea9419e
		if err != nil {
			klog.Error(err)
			continue
		}
<<<<<<< HEAD
		cpuCache, err := r.cache.GetPodModelMetric(pod.Name, ctx.Model, metrics.CPUCacheUsagePerc)
=======
		cpuCache, err := r.cache.GetMetricValueByPodModel(pod.Name, ctx.Model, metrics.CPUCacheUsagePerc)
>>>>>>> cea9419e
		if err != nil {
			klog.Error(err)
			continue
		}
		totalCache := gpuCache.GetSimpleValue() + cpuCache.GetSimpleValue()

		klog.V(4).Infof("pod: %v, podIP: %v, gpuCache: %v, cpuCache: %v, kaCache: %v",
			pod.Name, pod.Status.PodIP, gpuCache.GetSimpleValue(), cpuCache.GetSimpleValue(), totalCache)

		if totalCache <= minKvCache {
			minKvCache = totalCache
			targetPod = pod
		}
	}

	// Use fallback if no valid metrics
	if targetPod == nil {
		klog.Warning("No pods with valid metrics found; selecting a pod randomly as fallback")
		var err error
		targetPod, err = selectRandomPod(pods.Pods, rand.Intn)
		if err != nil {
			return "", err
		}
	}

	if targetPod == nil {
		return "", fmt.Errorf("no pods to forward request")
	}

	klog.V(4).Infof("targetPod: %s(%s)", targetPod.Name, targetPod.Status.PodIP)
	ctx.SetTargetPod(targetPod)
	return ctx.TargetAddress(), nil
}<|MERGE_RESOLUTION|>--- conflicted
+++ resolved
@@ -42,11 +42,7 @@
 }
 
 func NewLeastKvCacheRouter() (types.Router, error) {
-<<<<<<< HEAD
-	c, err := cache.GetCache()
-=======
 	c, err := cache.Get()
->>>>>>> cea9419e
 	if err != nil {
 		return nil, err
 	}
@@ -72,20 +68,12 @@
 		// Due to metric refactor (pull/543) to better support lora and multi models,
 		// we change to use PodModelMetrics instead of PodMetrics in some scenarios.
 		// This works but doesn't look very promising, we can revisit this part later.
-<<<<<<< HEAD
-		gpuCache, err := r.cache.GetPodModelMetric(pod.Name, ctx.Model, metrics.GPUCacheUsagePerc)
-=======
 		gpuCache, err := r.cache.GetMetricValueByPodModel(pod.Name, ctx.Model, metrics.GPUCacheUsagePerc)
->>>>>>> cea9419e
 		if err != nil {
 			klog.Error(err)
 			continue
 		}
-<<<<<<< HEAD
-		cpuCache, err := r.cache.GetPodModelMetric(pod.Name, ctx.Model, metrics.CPUCacheUsagePerc)
-=======
 		cpuCache, err := r.cache.GetMetricValueByPodModel(pod.Name, ctx.Model, metrics.CPUCacheUsagePerc)
->>>>>>> cea9419e
 		if err != nil {
 			klog.Error(err)
 			continue

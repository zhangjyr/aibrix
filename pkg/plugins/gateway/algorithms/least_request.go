/*
Copyright 2024 The Aibrix Team.

Licensed under the Apache License, Version 2.0 (the "License");
you may not use this file except in compliance with the License.
You may obtain a copy of the License at

    http://www.apache.org/licenses/LICENSE-2.0

Unless required by applicable law or agreed to in writing, software
distributed under the License is distributed on an "AS IS" BASIS,
WITHOUT WARRANTIES OR CONDITIONS OF ANY KIND, either express or implied.
See the License for the specific language governing permissions and
limitations under the License.
*/

package routingalgorithms

import (
	"fmt"
	"math"
	"math/rand"

	"github.com/vllm-project/aibrix/pkg/cache"
	"github.com/vllm-project/aibrix/pkg/metrics"
	"github.com/vllm-project/aibrix/pkg/types"
	"github.com/vllm-project/aibrix/pkg/utils"
	v1 "k8s.io/api/core/v1"
	"k8s.io/klog/v2"
)

var (
<<<<<<< HEAD
	RouterLeastRequest types.RoutingAlgorithms = "least-request"
)

func init() {
	Register(RouterLeastRequest, func(*types.RoutingContext) (types.Router, error) { return NewLeastRequestRouter() })
=======
	RouterLeastRequest types.RoutingAlgorithm = "least-request"
)

func init() {
	RegisterDelayedConstructor(RouterLeastRequest, NewLeastRequestRouter)
>>>>>>> 4d7347c7
}

type leastRequestRouter struct {
	cache cache.Cache
}

func NewLeastRequestRouter() (types.Router, error) {
	c, err := cache.Get()
	if err != nil {
		return nil, err
	}

	return leastRequestRouter{
		cache: c,
	}, nil
}

func (r leastRequestRouter) Route(ctx *types.RoutingContext, pods types.PodList) (string, error) {
	var targetPod *v1.Pod
	minCount := math.MaxFloat64

	if pods.Len() == 0 {
		return "", fmt.Errorf("no pods to forward request")
	}

	readyPods := utils.FilterRoutablePods(pods.All())
	if len(readyPods) == 0 {
		return "", fmt.Errorf("no ready pods available for fallback")
	}

	for _, pod := range readyPods {
		runningReq, err := r.cache.GetMetricValueByPodModel(pod.Name, ctx.Model, metrics.NumRequestsRunning)
		if err != nil {
			klog.Error(err)
			continue
		}
		waitingReq, err := r.cache.GetMetricValueByPodModel(pod.Name, ctx.Model, metrics.NumRequestsWaiting)
		if err != nil {
			klog.Error(err)
			continue
		}
		swappedReq, err := r.cache.GetMetricValueByPodModel(pod.Name, ctx.Model, metrics.NumRequestsSwapped)
		if err != nil {
			klog.Error(err)
			continue
		}

		totalReq := runningReq.GetSimpleValue() + waitingReq.GetSimpleValue() + swappedReq.GetSimpleValue()
		klog.V(4).Infof("pod: %v, podIP: %v, runningReq: %v, waitingReq: %v, swappedReq: %v, totalReq: %v",
			pod.Name, pod.Status.PodIP, runningReq, waitingReq, swappedReq, totalReq)

		if totalReq <= minCount {
			minCount = totalReq
			targetPod = pod
		}
	}

	// Use fallback if no valid metrics
	if targetPod == nil {
		klog.Warning("No pods with valid metrics found; selecting a pod randomly as fallback")
		var err error
		targetPod, err = selectRandomPod(pods.All(), rand.Intn)
		if err != nil {
			return "", err
		}
	}

	if targetPod == nil {
		return "", fmt.Errorf("no pods to forward request")
	}

	ctx.SetTargetPod(targetPod)
	return ctx.TargetAddress(), nil
}

func (r *leastRequestRouter) SubscribedMetrics() []string {
	return []string{
		metrics.NumRequestsRunning,
		metrics.NumRequestsWaiting,
		metrics.NumRequestsSwapped,
	}
}<|MERGE_RESOLUTION|>--- conflicted
+++ resolved
@@ -30,19 +30,11 @@
 )
 
 var (
-<<<<<<< HEAD
-	RouterLeastRequest types.RoutingAlgorithms = "least-request"
-)
-
-func init() {
-	Register(RouterLeastRequest, func(*types.RoutingContext) (types.Router, error) { return NewLeastRequestRouter() })
-=======
 	RouterLeastRequest types.RoutingAlgorithm = "least-request"
 )
 
 func init() {
 	RegisterDelayedConstructor(RouterLeastRequest, NewLeastRequestRouter)
->>>>>>> 4d7347c7
 }
 
 type leastRequestRouter struct {

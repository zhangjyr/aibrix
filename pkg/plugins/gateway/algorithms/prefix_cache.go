/*
Copyright 2024 The Aibrix Team.

Licensed under the Apache License, Version 2.0 (the "License");
you may not use this file except in compliance with the License.
You may obtain a copy of the License at

    http://www.apache.org/licenses/LICENSE-2.0

Unless required by applicable law or agreed to in writing, software
distributed under the License is distributed on an "AS IS" BASIS,
WITHOUT WARRANTIES OR CONDITIONS OF ANY KIND, either express or implied.
See the License for the specific language governing permissions and
limitations under the License.
*/

package routingalgorithms

import (
	"fmt"
	"math/rand"
	"strconv"

	"github.com/vllm-project/aibrix/pkg/plugins/gateway/prefixcacheindexer"
<<<<<<< HEAD
	"github.com/vllm-project/aibrix/pkg/types"
=======
	"github.com/vllm-project/aibrix/pkg/plugins/gateway/prefixcacheindexer/tokenizer"
>>>>>>> f04226ad
	"github.com/vllm-project/aibrix/pkg/utils"
	v1 "k8s.io/api/core/v1"
	"k8s.io/klog/v2"
)

var (
	RouterPrefixCache Algorithms = "prefix-cache"
)

func init() {
	Register(RouterPrefixCache, func(*types.RoutingContext) (types.Router, error) { return NewPrefixCacheRouter() })
}

const (
	defaultPrefixCacheMatchThresholdPercent = 50
)

var (
	prefixCacheMatchThresholdPercent = getPrefixCacheMatchThresholdPercent()
)

func getPrefixCacheMatchThresholdPercent() int {
	value := utils.LoadEnv("AIBRIX_PREFIX_CACHE_MATCH_THRESHOLD_PERCENT", "")
	if value != "" {
		intValue, err := strconv.Atoi(value)
		if err != nil || intValue <= 0 || intValue > 100 {
			klog.Infof("invalid AIBRIX_PREFIX_CACHE_MATCH_THRESHOLD_PERCENT: %s, valid value between 0 and 100, failing back to default", value)
		} else {
			klog.Infof("using AIBRIX_PREFIX_CACHE_MATCH_THRESHOLD_PERCENT env value for prefix cache match threshold percent: %d", intValue)
			return intValue
		}
	}
	klog.Infof("using default prefix cache match threshold percent: %d", defaultPrefixCacheMatchThresholdPercent)
	return defaultPrefixCacheMatchThresholdPercent
}

type prefixCacheRouter struct {
	tokenizer          tokenizer.Tokenizer
	prefixCacheIndexer prefixcacheindexer.PrefixCacheIndexer
}

<<<<<<< HEAD
func NewPrefixCacheRouter() (types.Router, error) {
=======
func NewPrefixCacheRouter() (Router, error) {
	var tokenizerObj tokenizer.Tokenizer
	// TODO: refactor initilization
	// supported tokenizers: ["string", "tiktoken"]
	tokenizerType := utils.LoadEnv("AIBRIX_PREFIX_CACHE_TOKENIZER_TYPE", "string")
	if tokenizerType == "tiktoken" {
		tokenizerObj = tokenizer.NewTiktokenTokenizer()
	} else {
		tokenizerObj = tokenizer.NewStringTokenizer()
	}

>>>>>>> f04226ad
	return prefixCacheRouter{
		tokenizer:          tokenizerObj,
		prefixCacheIndexer: prefixcacheindexer.NewPrefixHashTable(),
	}, nil
}

func (p prefixCacheRouter) Route(ctx *types.RoutingContext, pods *utils.PodArray) (string, error) {
	readyPods := utils.FilterRoutablePods(pods.Pods)
	if len(readyPods) == 0 {
		return "", fmt.Errorf("no pods to forward request")
	}
	if len(readyPods) == 1 {
		for _, pod := range pods.Pods {
			ctx.SetTargetPod(pod)
			return ctx.TargetAddress(), nil
		}
	}

<<<<<<< HEAD
	tokens, err := utils.TokenizeInputText(ctx.Message)
=======
	tokens, err := p.tokenizer.TokenizeInputText(routingCtx.Message)
>>>>>>> f04226ad
	if err != nil {
		return "", err
	}

	var targetPod *v1.Pod
	matchedTokens, unMatchedTokens, matchedPods := p.prefixCacheIndexer.MatchPrefix(tokens, ctx.Model, readyPods)
	if len(matchedTokens)*100/len(tokens) > prefixCacheMatchThresholdPercent {
		targetPod = matchedPods[rand.Intn(len(matchedPods))]
	} else {
		// TODO: add better load balanced algorithms as fallback
		targetPod = readyPods[rand.Intn(len(readyPods))]
	}
	if len(unMatchedTokens) > 0 {
		p.prefixCacheIndexer.AddPrefix(unMatchedTokens, ctx.Model, targetPod.Name)
	}

	var matchedPodNames, readyPodNames []string
	for _, p := range matchedPods {
		matchedPodNames = append(matchedPodNames, p.Status.PodIP)
	}
	for _, p := range readyPods {
		readyPodNames = append(readyPodNames, p.Status.PodIP)
	}
	klog.InfoS("prefix cache route",
		"matched_tokens", matchedTokens,
		"unmatched_tokens", unMatchedTokens,
		"matched_pods", matchedPodNames,
		"ready_pods", readyPodNames,
		"target_pod", targetPod.Status.PodIP)

	ctx.SetTargetPod(targetPod)
	return ctx.TargetAddress(), nil
}<|MERGE_RESOLUTION|>--- conflicted
+++ resolved
@@ -22,11 +22,8 @@
 	"strconv"
 
 	"github.com/vllm-project/aibrix/pkg/plugins/gateway/prefixcacheindexer"
-<<<<<<< HEAD
+	"github.com/vllm-project/aibrix/pkg/plugins/gateway/prefixcacheindexer/tokenizer"
 	"github.com/vllm-project/aibrix/pkg/types"
-=======
-	"github.com/vllm-project/aibrix/pkg/plugins/gateway/prefixcacheindexer/tokenizer"
->>>>>>> f04226ad
 	"github.com/vllm-project/aibrix/pkg/utils"
 	v1 "k8s.io/api/core/v1"
 	"k8s.io/klog/v2"
@@ -68,10 +65,7 @@
 	prefixCacheIndexer prefixcacheindexer.PrefixCacheIndexer
 }
 
-<<<<<<< HEAD
 func NewPrefixCacheRouter() (types.Router, error) {
-=======
-func NewPrefixCacheRouter() (Router, error) {
 	var tokenizerObj tokenizer.Tokenizer
 	// TODO: refactor initilization
 	// supported tokenizers: ["string", "tiktoken"]
@@ -82,7 +76,6 @@
 		tokenizerObj = tokenizer.NewStringTokenizer()
 	}
 
->>>>>>> f04226ad
 	return prefixCacheRouter{
 		tokenizer:          tokenizerObj,
 		prefixCacheIndexer: prefixcacheindexer.NewPrefixHashTable(),
@@ -101,11 +94,7 @@
 		}
 	}
 
-<<<<<<< HEAD
-	tokens, err := utils.TokenizeInputText(ctx.Message)
-=======
 	tokens, err := p.tokenizer.TokenizeInputText(routingCtx.Message)
->>>>>>> f04226ad
 	if err != nil {
 		return "", err
 	}

/*
Copyright 2024 The Aibrix Team.

Licensed under the Apache License, Version 2.0 (the "License");
you may not use this file except in compliance with the License.
You may obtain a copy of the License at

    http://www.apache.org/licenses/LICENSE-2.0

Unless required by applicable law or agreed to in writing, software
distributed under the License is distributed on an "AS IS" BASIS,
WITHOUT WARRANTIES OR CONDITIONS OF ANY KIND, either express or implied.
See the License for the specific language governing permissions and
limitations under the License.
*/

package routingalgorithms

import (
	"context"
	"fmt"
	"math/rand"
	"strconv"

	"github.com/vllm-project/aibrix/pkg/plugins/gateway/prefixcacheindexer"
	"github.com/vllm-project/aibrix/pkg/types"
	"github.com/vllm-project/aibrix/pkg/utils"
	v1 "k8s.io/api/core/v1"
	"k8s.io/klog/v2"
)

var (
	RouterPrefixCache Algorithms = "prefix-cache"
)

func init() {
<<<<<<< HEAD
	Register(RouterPrefixCache, func(*types.RouterRequest) (types.Router, error) { return NewPrefixCacheRouter() })
=======
	router, err := NewPrefixCacheRouter()
	Register(RouterPrefixCache, func() (Router, error) { return router, err })
>>>>>>> d630ffd9
}

const (
	defaultPrefixCacheMatchThresholdPercent = 50
)

var (
	prefixCacheMatchThresholdPercent = getPrefixCacheMatchThresholdPercent()
)

func getPrefixCacheMatchThresholdPercent() int {
	value := utils.LoadEnv("AIBRIX_PREFIX_CACHE_MATCH_THRESHOLD_PERCENT", "")
	if value != "" {
		intValue, err := strconv.Atoi(value)
		if err != nil || intValue <= 0 || intValue > 100 {
			klog.Infof("invalid AIBRIX_PREFIX_CACHE_MATCH_THRESHOLD_PERCENT: %s, valid value between 0 and 100, failing back to default", value)
		} else {
			klog.Infof("using AIBRIX_PREFIX_CACHE_MATCH_THRESHOLD_PERCENT env value for prefix cache match threshold percent: %d", intValue)
			return intValue
		}
	}
	klog.Infof("using default prefix cache match threshold percent: %d", defaultPrefixCacheMatchThresholdPercent)
	return defaultPrefixCacheMatchThresholdPercent
}

type prefixCacheRouter struct {
	prefixCacheIndexer prefixcacheindexer.PrefixCacheIndexer
}

func NewPrefixCacheRouter() (types.Router, error) {
	return prefixCacheRouter{
		prefixCacheIndexer: prefixcacheindexer.NewPrefixHashTable(),
	}, nil
}

<<<<<<< HEAD
func (p prefixCacheRouter) Route(ctx context.Context, pods *utils.PodArray, req *types.RouterRequest) (string, error) {
	readyPods := utils.FilterRoutablePods(pods.Pods)
=======
func (p prefixCacheRouter) Route(ctx context.Context, pods map[string]*v1.Pod, routingCtx RoutingContext) (string, error) {
	readyPods := utils.FilterReadyPods(pods)
>>>>>>> d630ffd9
	if len(readyPods) == 0 {
		return "", fmt.Errorf("no pods to forward request")
	}
	if len(readyPods) == 1 {
		for _, pod := range pods.Pods {
			req.SetTargetPod(pod)
			return req.TargetAddress(), nil
		}
	}

<<<<<<< HEAD
	tokens, err := utils.TokenizeInputText(req.Message)
=======
	tokens, err := utils.TokenizeInputText(routingCtx.Message)
>>>>>>> d630ffd9
	if err != nil {
		return "", err
	}

	var targetPod *v1.Pod
<<<<<<< HEAD
	matchedTokens, unMatchedTokens, matchedPods := p.prefixCacheIndexer.MatchPrefix(tokens, req.Model, readyPods)
=======
	matchedTokens, unMatchedTokens, matchedPods := p.prefixCacheIndexer.MatchPrefix(tokens, routingCtx.Model, readyPods)
>>>>>>> d630ffd9
	if len(matchedTokens)*100/len(tokens) > prefixCacheMatchThresholdPercent {
		targetPod = matchedPods[rand.Intn(len(matchedPods))]
	} else {
		// TODO: add better load balanced algorithms as fallback
		targetPod = readyPods[rand.Intn(len(readyPods))]
	}
	if len(unMatchedTokens) > 0 {
<<<<<<< HEAD
		p.prefixCacheIndexer.AddPrefix(unMatchedTokens, req.Model, targetPod.Name)
=======
		p.prefixCacheIndexer.AddPrefix(unMatchedTokens, routingCtx.Model, targetPod.Name)
>>>>>>> d630ffd9
	}

	var matchedPodNames, readyPodNames []string
	for _, p := range matchedPods {
		matchedPodNames = append(matchedPodNames, p.Status.PodIP)
	}
	for _, p := range readyPods {
		readyPodNames = append(readyPodNames, p.Status.PodIP)
	}
	klog.InfoS("prefix cache route",
<<<<<<< HEAD
		"message", req.Message,
		"tokens", tokens,
=======
>>>>>>> d630ffd9
		"matched_tokens", matchedTokens,
		"unmatched_tokens", unMatchedTokens,
		"matched_pods", matchedPodNames,
		"ready_pods", readyPodNames,
		"target_pod", targetPod.Status.PodIP)

	req.SetTargetPod(targetPod)
	return req.TargetAddress(), nil
}<|MERGE_RESOLUTION|>--- conflicted
+++ resolved
@@ -17,7 +17,6 @@
 package routingalgorithms
 
 import (
-	"context"
 	"fmt"
 	"math/rand"
 	"strconv"
@@ -34,12 +33,7 @@
 )
 
 func init() {
-<<<<<<< HEAD
-	Register(RouterPrefixCache, func(*types.RouterRequest) (types.Router, error) { return NewPrefixCacheRouter() })
-=======
-	router, err := NewPrefixCacheRouter()
-	Register(RouterPrefixCache, func() (Router, error) { return router, err })
->>>>>>> d630ffd9
+	Register(RouterPrefixCache, func(*types.RoutingContext) (types.Router, error) { return NewPrefixCacheRouter() })
 }
 
 const (
@@ -75,38 +69,25 @@
 	}, nil
 }
 
-<<<<<<< HEAD
-func (p prefixCacheRouter) Route(ctx context.Context, pods *utils.PodArray, req *types.RouterRequest) (string, error) {
+func (p prefixCacheRouter) Route(ctx *types.RoutingContext, pods *utils.PodArray) (string, error) {
 	readyPods := utils.FilterRoutablePods(pods.Pods)
-=======
-func (p prefixCacheRouter) Route(ctx context.Context, pods map[string]*v1.Pod, routingCtx RoutingContext) (string, error) {
-	readyPods := utils.FilterReadyPods(pods)
->>>>>>> d630ffd9
 	if len(readyPods) == 0 {
 		return "", fmt.Errorf("no pods to forward request")
 	}
 	if len(readyPods) == 1 {
 		for _, pod := range pods.Pods {
-			req.SetTargetPod(pod)
-			return req.TargetAddress(), nil
+			ctx.SetTargetPod(pod)
+			return ctx.TargetAddress(), nil
 		}
 	}
 
-<<<<<<< HEAD
-	tokens, err := utils.TokenizeInputText(req.Message)
-=======
-	tokens, err := utils.TokenizeInputText(routingCtx.Message)
->>>>>>> d630ffd9
+	tokens, err := utils.TokenizeInputText(ctx.Message)
 	if err != nil {
 		return "", err
 	}
 
 	var targetPod *v1.Pod
-<<<<<<< HEAD
-	matchedTokens, unMatchedTokens, matchedPods := p.prefixCacheIndexer.MatchPrefix(tokens, req.Model, readyPods)
-=======
-	matchedTokens, unMatchedTokens, matchedPods := p.prefixCacheIndexer.MatchPrefix(tokens, routingCtx.Model, readyPods)
->>>>>>> d630ffd9
+	matchedTokens, unMatchedTokens, matchedPods := p.prefixCacheIndexer.MatchPrefix(tokens, ctx.Model, readyPods)
 	if len(matchedTokens)*100/len(tokens) > prefixCacheMatchThresholdPercent {
 		targetPod = matchedPods[rand.Intn(len(matchedPods))]
 	} else {
@@ -114,11 +95,7 @@
 		targetPod = readyPods[rand.Intn(len(readyPods))]
 	}
 	if len(unMatchedTokens) > 0 {
-<<<<<<< HEAD
-		p.prefixCacheIndexer.AddPrefix(unMatchedTokens, req.Model, targetPod.Name)
-=======
-		p.prefixCacheIndexer.AddPrefix(unMatchedTokens, routingCtx.Model, targetPod.Name)
->>>>>>> d630ffd9
+		p.prefixCacheIndexer.AddPrefix(unMatchedTokens, ctx.Model, targetPod.Name)
 	}
 
 	var matchedPodNames, readyPodNames []string
@@ -129,17 +106,12 @@
 		readyPodNames = append(readyPodNames, p.Status.PodIP)
 	}
 	klog.InfoS("prefix cache route",
-<<<<<<< HEAD
-		"message", req.Message,
-		"tokens", tokens,
-=======
->>>>>>> d630ffd9
 		"matched_tokens", matchedTokens,
 		"unmatched_tokens", unMatchedTokens,
 		"matched_pods", matchedPodNames,
 		"ready_pods", readyPodNames,
 		"target_pod", targetPod.Status.PodIP)
 
-	req.SetTargetPod(targetPod)
-	return req.TargetAddress(), nil
+	ctx.SetTargetPod(targetPod)
+	return ctx.TargetAddress(), nil
 }
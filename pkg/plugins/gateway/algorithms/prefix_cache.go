--- conflicted
+++ resolved
@@ -22,10 +22,7 @@
 	"strconv"
 
 	"github.com/vllm-project/aibrix/pkg/plugins/gateway/prefixcacheindexer"
-<<<<<<< HEAD
-=======
 	"github.com/vllm-project/aibrix/pkg/plugins/gateway/prefixcacheindexer/tokenizer"
->>>>>>> 323acf27
 	"github.com/vllm-project/aibrix/pkg/types"
 	"github.com/vllm-project/aibrix/pkg/utils"
 	v1 "k8s.io/api/core/v1"
@@ -69,8 +66,6 @@
 }
 
 func NewPrefixCacheRouter() (types.Router, error) {
-<<<<<<< HEAD
-=======
 	var tokenizerObj tokenizer.Tokenizer
 	// TODO: refactor initilization
 	// supported tokenizers: ["string", "tiktoken"]
@@ -81,7 +76,6 @@
 		tokenizerObj = tokenizer.NewStringTokenizer()
 	}
 
->>>>>>> 323acf27
 	return prefixCacheRouter{
 		tokenizer:          tokenizerObj,
 		prefixCacheIndexer: prefixcacheindexer.NewPrefixHashTable(),
@@ -100,11 +94,7 @@
 		}
 	}
 
-<<<<<<< HEAD
-	tokens, err := utils.TokenizeInputText(ctx.Message)
-=======
 	tokens, err := p.tokenizer.TokenizeInputText(ctx.Message)
->>>>>>> 323acf27
 	if err != nil {
 		return "", err
 	}

/*
Copyright 2024 The Aibrix Team.

Licensed under the Apache License, Version 2.0 (the "License");
you may not use this file except in compliance with the License.
You may obtain a copy of the License at

    http://www.apache.org/licenses/LICENSE-2.0

Unless required by applicable law or agreed to in writing, software
distributed under the License is distributed on an "AS IS" BASIS,
WITHOUT WARRANTIES OR CONDITIONS OF ANY KIND, either express or implied.
See the License for the specific language governing permissions and
limitations under the License.
*/

package routingalgorithms

import (
	"context"
	"fmt"
	"math"
	"sort"
	"sync"
	"time"

	"github.com/vllm-project/aibrix/pkg/plugins/gateway/prefixcacheindexer"
	"github.com/vllm-project/aibrix/pkg/types"
	"github.com/vllm-project/aibrix/pkg/utils"
	v1 "k8s.io/api/core/v1"
	"k8s.io/klog/v2"
)

var (
	RouterPrefixCacheAndLoad Algorithms = "prefix-cache-and-load"
)

func init() {
<<<<<<< HEAD
	Register(RouterPrefixCacheAndLoad, func(*types.RouterRequest) (types.Router, error) { return NewPrefixCacheAndLoadRouter() })
=======
	router, err := NewPrefixCacheAndLoadRouter()
	Register(RouterPrefixCacheAndLoad, func() (Router, error) { return router, err })
>>>>>>> d630ffd9
}

const (
	defaultDecodingLength = 45                      // FIXME: decode length is hardcoded. Preble as well.
	slidingWindowPeriod   = 3 * time.Minute         // NOTE: hardcoded
	evictionLoopInterval  = 1000 * time.Millisecond // NOTE: hardcoded
	targetGPU             = "V100"                  // A6000 // FIXME: make it configurable
)

type SlidingWindowHistogram struct {
	mu                         sync.RWMutex
	windowDuration             time.Duration
	histogram                  map[*prefixcacheindexer.TreeNode]int
	nodeToCount                map[*prefixcacheindexer.TreeNode]int
	hitTokens                  map[*prefixcacheindexer.TreeNode]int
	promptTokens               map[*prefixcacheindexer.TreeNode]int
	decodingSize               map[*prefixcacheindexer.TreeNode]int
	timestamps                 []histogramEntry
	numPods                    int
	podAllocations             map[*prefixcacheindexer.TreeNode]map[int]bool
	currentDecodeLengthsPerPod map[string]int       // pod name -> total decode length
	avgTimePerTokenPerPod      map[string][]float64 // pod name -> list of time/token measurements
	perNodeTotalDecodeLengths  map[*prefixcacheindexer.TreeNode]int
	// currentPrefillCostPerPod   map[string]float64 // pod name -> prefill cost
	// perNodePrefillCost         map[*prefixcacheindexer.TreeNode]float64
}

type histogramEntry struct {
	timestamp time.Time
	node      *prefixcacheindexer.TreeNode
	leafNode  *prefixcacheindexer.TreeNode
}

type prefixCacheAndLoadRouter struct {
	cache          *prefixcacheindexer.LPRadixCache
	histogram      *SlidingWindowHistogram
	numPods        int
	mu             sync.RWMutex
	podAllocations map[*prefixcacheindexer.TreeNode]map[int]bool
}

// Find all prefix matches with their depths
type prefixMatch struct {
	node        *prefixcacheindexer.TreeNode
	pods        []*v1.Pod
	matchLength int
	depth       int
}

type PrefillTimeParams struct {
	NumRequests      int
	NumBatchedTokens int
	TotalContext     int
	InputIDLens      []int
	NumUniqueKV      int
	SeqLens          []int
}

func mistral7BA6000LinearTime(numBatchedTokens int) float64 {
	if numBatchedTokens >= 384 {
		return (0.10842571*float64(numBatchedTokens) + 4.209777054806409) / 1000.0
	} else if numBatchedTokens >= 192 {
		return (-118 + 1.25*float64(numBatchedTokens) - 2.56e-3*math.Pow(float64(numBatchedTokens), 2)) / 1000.0
	}
	return 22.0 / 1000.0
}

func mistral7BA6000AttentionTime(numReqs, totalContext, numUniqueKV int) float64 {
	if numUniqueKV == 0 {
		numUniqueKV = totalContext
	}

	var forwardTime float64
	if totalContext <= 1024 {
		forwardTime = 0.32
	} else {
		forwardTime = 1.86e-4*float64(totalContext) + 0.159
		if float64(numUniqueKV)/float64(numReqs) <= 1024 && numReqs*numUniqueKV <= 32*256*2048 {
			forwardTime /= 2
		}
	}
	return forwardTime / 1000.0
}

// Adjusted for V100 characteristics
func mistral7BV100LinearTime(numBatchedTokens int) float64 {
	if numBatchedTokens >= 384 {
		// Increased coefficient due to lower compute power
		// ~2.5x increase for linear component due to slower tensor cores
		return (0.27106428*float64(numBatchedTokens) + 10.52444263) / 1000.0
	} else if numBatchedTokens >= 192 {
		// Adjusted quadratic coefficient to reflect V100's architecture
		return (-295 + 3.125*float64(numBatchedTokens) - 6.4e-3*math.Pow(float64(numBatchedTokens), 2)) / 1000.0
	}
	// Base latency increased
	return 55.0 / 1000.0
}

func mistral7BV100AttentionTime(numReqs, totalContext, numUniqueKV int) float64 {
	if numUniqueKV == 0 {
		numUniqueKV = totalContext
	}

	var forwardTime float64
	if totalContext <= 1024 {
		// Increased base attention time for shorter sequences
		forwardTime = 0.80
	} else {
		// Increased linear coefficient and base time for attention
		// Memory bandwidth is better but compute is slower
		forwardTime = 4.65e-4*float64(totalContext) + 0.398
		if float64(numUniqueKV)/float64(numReqs) <= 1024 && numReqs*numUniqueKV <= 32*256*2048 {
			forwardTime /= 2
		}
	}
	return forwardTime / 1000.0
}

func calculateAttnQuadA6000(numTokens int, seqLen *int) float64 {
	var attnQuad float64
	if seqLen == nil {
		// Case 1: No sequence length provided
		if numTokens >= 4096 {
			attnQuad += -7.37 + 3.86e-3*float64(numTokens) + 2.16e-6*math.Pow(float64(numTokens), 2)
		}
	} else {
		// Case 2: Sequence length provided
		if numTokens*(*seqLen) > 1024*1024 {
			attnQuad += 1.13e-3*float64(numTokens) +
				1.75e-3*float64(*seqLen) +
				2.19e-6*float64(numTokens)*float64(*seqLen)
		}
	}
	return attnQuad / 1000.0
}

func calculateAttnQuadV100(numTokens int, seqLen *int) float64 {
	var attnQuad float64
	if seqLen == nil {
		// Case 1: No sequence length provided
		if numTokens >= 4096 {
			// ~2.5x slower for quadratic costs due to older tensor cores and memory architecture
			attnQuad += -18.425 + // from -7.37
				9.65e-3*float64(numTokens) + // from 3.86e-3
				5.4e-6*math.Pow(float64(numTokens), 2) // from 2.16e-6
		}
	} else {
		// Case 2: Sequence length provided
		if numTokens*(*seqLen) > 1024*1024 {
			attnQuad += 2.825e-3*float64(numTokens) + // from 1.13e-3
				4.375e-3*float64(*seqLen) + // from 1.75e-3
				5.475e-6*float64(numTokens)*float64(*seqLen) // from 2.19e-6
		}
	}
	return attnQuad / 1000.0
}

func (h *SlidingWindowHistogram) getPrefillCost(node *prefixcacheindexer.TreeNode) float64 {
	missRate := 1.0
	if h.promptTokens[node] > 0 {
		missRate = 1.0 - (float64(h.hitTokens[node]) / float64(h.promptTokens[node]))
	}
	numTokens := node.NumTokens()
	contextLength := node.ContextLength()
	baseTime := 0.0
	if targetGPU == "A6000" {
		baseTime = mistral7BA6000LinearTime(numTokens) + mistral7BA6000AttentionTime(1, contextLength, numTokens)
	} else if targetGPU == "V100" {
		baseTime = mistral7BV100LinearTime(numTokens) + mistral7BV100AttentionTime(1, contextLength, numTokens)
	} else {
		klog.Warningf("Unknown target GPU: %s. Assume V100 as default", targetGPU)
		baseTime = mistral7BV100LinearTime(numTokens) + mistral7BV100AttentionTime(1, contextLength, numTokens)
	}

	attnQuad := 0.0
	if targetGPU == "A6000" {
		attnQuad = calculateAttnQuadA6000(numTokens, nil)
	} else if targetGPU == "V100" {
		attnQuad = calculateAttnQuadV100(numTokens, nil)
	} else {
		klog.Warningf("Unknown target GPU: %s. Assume V100 as default", targetGPU)
		attnQuad = calculateAttnQuadV100(numTokens, nil)
	}
	prefillTime := (baseTime + attnQuad) / 0.9
	numPods := node.GetModelToPodCount() // You might need to adjust this based on your actual GPU allocation tracking
	klog.Infof("numTokens: %d, contextLength: %d, targetGPU: %s", numTokens, contextLength, targetGPU)
	klog.Infof("prefillTime: %.2f = (Base time(%.2f) + attnQuad(%.2f)) / 0.9", prefillTime, baseTime, attnQuad)
	totalPrefillCost := missRate * float64(h.nodeToCount[node]) * prefillTime / float64(numPods)
	klog.Infof("totalPrefillCost: %.2f = miss rate(%.2f) * nodeToCount(%d) * prefillTime(%.2f) / numPods(%d)", totalPrefillCost, missRate, h.nodeToCount[node], prefillTime, numPods)
	return totalPrefillCost
}

// TODO: It needs to read the running pods accordingly.
// Also, the radix tree cache does not support varying number of pods.
// The tree data structure should be updated in real time with varying number of pods.
// Especially when a pod is removed, the corresponding TreeNode should be removed from the RadixTree and from the related data structures in SlidingWindowHistogram.
func NewPrefixCacheAndLoadRouter() (types.Router, error) {
	numPods := 0 // NOTE: it will be initialized in Route function. This number can change dynamically due to scaling or failure.
	histogram := &SlidingWindowHistogram{
		windowDuration:             slidingWindowPeriod,
		histogram:                  make(map[*prefixcacheindexer.TreeNode]int),
		nodeToCount:                make(map[*prefixcacheindexer.TreeNode]int),
		hitTokens:                  make(map[*prefixcacheindexer.TreeNode]int),
		promptTokens:               make(map[*prefixcacheindexer.TreeNode]int),
		decodingSize:               make(map[*prefixcacheindexer.TreeNode]int),
		numPods:                    numPods,
		podAllocations:             make(map[*prefixcacheindexer.TreeNode]map[int]bool),
		currentDecodeLengthsPerPod: make(map[string]int),
		perNodeTotalDecodeLengths:  make(map[*prefixcacheindexer.TreeNode]int),
		avgTimePerTokenPerPod:      make(map[string][]float64),
		// currentPrefillCostPerPod:   make(map[string]float64),
		// perNodePrefillCost:         make(map[*prefixcacheindexer.TreeNode]float64),
	}

	router := &prefixCacheAndLoadRouter{
		cache:          prefixcacheindexer.NewLPRadixCache(numPods),
		histogram:      histogram,
		numPods:        numPods,
		podAllocations: make(map[*prefixcacheindexer.TreeNode]map[int]bool),
	}

	// Start eviction ticker
	go router.evictionLoop()

	return router, nil
}

func (h *SlidingWindowHistogram) removeEvictedNodes(nodes []*prefixcacheindexer.TreeNode) {
	h.mu.Lock()
	defer h.mu.Unlock()

	// Create a map for faster lookup
	nodeMap := make(map[*prefixcacheindexer.TreeNode]bool)
	for _, node := range nodes {
		nodeMap[node] = true
	}

	// Filter timestamps
	newTimestamps := make([]histogramEntry, 0)
	for _, entry := range h.timestamps {
		if !nodeMap[entry.node] {
			newTimestamps = append(newTimestamps, entry)
		}
	}
	h.timestamps = newTimestamps

	// Remove from all maps
	for node := range nodeMap {
		delete(h.histogram, node)
		delete(h.nodeToCount, node)
		delete(h.hitTokens, node)
		delete(h.promptTokens, node)
		delete(h.decodingSize, node)
		delete(h.podAllocations, node)
	}
}

func (h *SlidingWindowHistogram) removeOldEntries(currentTime time.Time) {
	h.mu.Lock()
	defer h.mu.Unlock()
	windowStart := currentTime.Add(-h.windowDuration)
	newTimestamps := make([]histogramEntry, 0)
	for _, entry := range h.timestamps {
		if entry.timestamp.After(windowStart) {
			newTimestamps = append(newTimestamps, entry)
		} else {
			node := entry.node
			leafNode := entry.leafNode
			h.histogram[node] -= leafNode.ContextLength()
			h.nodeToCount[node]--
			h.hitTokens[node] -= leafNode.ContextLength() - leafNode.NumTokens()
			h.promptTokens[node] -= leafNode.ContextLength()
			if h.histogram[node] <= 0 {
				delete(h.histogram, node)
				delete(h.nodeToCount, node)
				delete(h.hitTokens, node)
				delete(h.promptTokens, node)
				delete(h.decodingSize, node)
				delete(h.podAllocations, node)
			}
		}
	}
	h.timestamps = newTimestamps
}

func (p *prefixCacheAndLoadRouter) evictionLoop() {
	ticker := time.NewTicker(evictionLoopInterval)
	for range ticker.C {
		p.mu.Lock()
		evictedNodes := p.cache.Evict(time.Now())
		if len(evictedNodes) > 0 {
			p.histogram.removeEvictedNodes(evictedNodes)
		}
		p.histogram.removeOldEntries(time.Now())
		p.mu.Unlock()
	}
}

func (h *SlidingWindowHistogram) getSimplePrefillCost(node *prefixcacheindexer.TreeNode) float64 {
	missRate := 1.0
	if h.promptTokens[node] > 0 {
		missRate = 1.0 - (float64(h.hitTokens[node]) / float64(h.promptTokens[node]))
	}
	// Simplified prefill time calculation - you may want to use a more sophisticated model
	prefillTime := float64(node.NumTokens()) * float64(node.ContextLength()) * 0.001
	return missRate * float64(h.nodeToCount[node]) * prefillTime
}

func (h *SlidingWindowHistogram) getNodeCost(node *prefixcacheindexer.TreeNode, podName string) float64 {
	// prefillCost := h.getSimplePrefillCost(node)
	prefillCost := h.getPrefillCost(node)
	// Get median time per token for the pod
	timePerToken := 0.15 // default value
	if times, ok := h.avgTimePerTokenPerPod[podName]; ok && len(times) > 0 {
		sort.Float64s(times)
		timePerToken = times[len(times)/2] // median
	}
	outputLen := h.decodingSize[node]
	decodeCost := float64(outputLen) * timePerToken
	return prefillCost + decodeCost
}

func (h *SlidingWindowHistogram) getCurrentAllocationCostPerPod() map[string]float64 {
	costs := make(map[string]float64)
	for node := range h.histogram {
		// Iterate through all models and their pods for this node
		for _, modelPods := range node.GetModelToPods() {
			for podName := range modelPods {
				costs[podName] += h.getNodeCost(node, podName)
			}
		}
	}
	return costs
}

func (p *prefixCacheAndLoadRouter) updatePodSet(readyPods []*v1.Pod) {
	currentPodSet := make(map[string]bool)
	for _, pod := range readyPods {
		currentPodSet[pod.Name] = true
	}
	allNodes := p.cache.GetAllNodes()
	podsChanged := false
	// Update cache structures
	for _, node := range allNodes {
		// 1. Update ModelToPods
		if node.RemovePodsNotInSet(currentPodSet) {
			podsChanged = true
		}
		// 2. Update node's pod-specific data structures
		node.ResetEvictedPods()                  // Reset as pod IDs might change
		node.ResetCachedPods()                   // Reset as pod IDs might change
		node.ResetRefCounter(len(currentPodSet)) // Resize for new pod count
	}

	// Update router and histogram if pods changed
	if podsChanged || len(currentPodSet) != p.numPods {
		klog.InfoS("Pod set updated", "old_count", p.numPods, "new_count", len(currentPodSet))
		// Update router structures
		p.numPods = len(currentPodSet)
		p.podAllocations = make(map[*prefixcacheindexer.TreeNode]map[int]bool)

		// Update histogram structures
		h := p.histogram
		h.mu.Lock()
		defer h.mu.Unlock()

		h.numPods = len(currentPodSet)

		// Clean up pod-specific maps
		for podName := range h.currentDecodeLengthsPerPod {
			if !currentPodSet[podName] {
				delete(h.currentDecodeLengthsPerPod, podName)
				delete(h.avgTimePerTokenPerPod, podName)
			}
		}

		// Reset pod allocation maps
		h.podAllocations = make(map[*prefixcacheindexer.TreeNode]map[int]bool)

		// No need to clean up these as they're node-based, not pod-based:
		// - histogram
		// - nodeToCount
		// - hitTokens
		// - promptTokens
		// - decodingSize
		// - perNodeTotalDecodeLengths

		// Filter timestamps entries for nodes that still have valid pods
		newTimestamps := make([]histogramEntry, 0)
		for _, entry := range h.timestamps {
			if entry.node == nil {
				continue
			}
			if entry.node.HasValidPods(currentPodSet) {
				newTimestamps = append(newTimestamps, entry)
			}
		}
		h.timestamps = newTimestamps
	}
}

<<<<<<< HEAD
func (p *prefixCacheAndLoadRouter) Route(ctx context.Context, pods *utils.PodArray, req *types.RouterRequest) (string, error) {
	readyPods := utils.FilterRoutablePods(pods.Pods)
=======
func (p *prefixCacheAndLoadRouter) Route(ctx context.Context, pods map[string]*v1.Pod, routingCtx RoutingContext) (string, error) {
	readyPods := utils.FilterReadyPods(pods)
>>>>>>> d630ffd9
	if len(readyPods) == 0 {
		return "", fmt.Errorf("no pods to forward request")
	}
	if len(readyPods) == 1 {
		for _, pod := range readyPods {
			req.SetTargetPod(pod)
			return req.TargetAddress(), nil
		}
	}

	p.mu.Lock()
	defer p.mu.Unlock()

	// First, update pod set
	klog.Infof("num pods in data structure: %d", p.numPods)
	klog.Infof("current actual ready pods: %d", len(readyPods))
	p.updatePodSet(readyPods)
	klog.Infof("num pods in data structure after updatePodSet: %d", p.numPods)
<<<<<<< HEAD
	trimmedMessage := utils.TrimMessage(req.Message)
=======
	trimmedMessage := utils.TrimMessage(routingCtx.Message)
>>>>>>> d630ffd9
	klog.Infof("Trimmed message: '%s'", trimmedMessage)
	tokens, err := utils.TokenizeInputText(trimmedMessage)
	if err != nil {
		return "", err
	}
	klog.Info("AddPrefix to the tree: ", tokens)
<<<<<<< HEAD
	node, matchedTokens, _ := p.cache.AddPrefix(tokens, req.Model, "")
	var matchedPods []*v1.Pod
	var matchedPodsNames []string
	if modelPods, ok := node.GetModelToPods()[req.Model]; ok {
=======
	node, matchedTokens, _ := p.cache.AddPrefix(tokens, routingCtx.Model, "")
	var matchedPods []*v1.Pod
	var matchedPodsNames []string
	if modelPods, ok := node.GetModelToPods()[routingCtx.Model]; ok {
>>>>>>> d630ffd9
		klog.Infof("node.ModelToPods[model]: %v", modelPods)
		for podName := range modelPods {
			for _, pod := range readyPods {
				if pod.Name == podName {
					matchedPods = append(matchedPods, pod)
					matchedPodsNames = append(matchedPodsNames, pod.Name)
				}
				// Remove the forced pod addition as it could cause issues with pod state management
			}
		}
	}

	var targetPod *v1.Pod
	matchRatio := float64(len(matchedTokens)) / float64(len(tokens))
	prefixRoutingThreshold := 0.5
	klog.Infof("Total tokens: %d, Matched tokens: %d, Matching ratio: %.2f, # Matched pods: %d, Matched pods: %v",
		len(tokens), len(matchedTokens), matchRatio, len(matchedPods), matchedPodsNames)

	if matchRatio > prefixRoutingThreshold {
		klog.Infof("Do prefix-aware routing! (matching ratio: %.2f > %.2f)", matchRatio, prefixRoutingThreshold)
		var prefixMatches []prefixMatch

		currentNode := node
		for currentNode != nil {
<<<<<<< HEAD
			if modelPods, ok := currentNode.GetModelToPods()[req.Model]; ok {
=======
			if modelPods, ok := currentNode.GetModelToPods()[routingCtx.Model]; ok {
>>>>>>> d630ffd9
				var nodePods []*v1.Pod
				for podName := range modelPods {
					for _, pod := range readyPods {
						if pod.Name == podName {
							nodePods = append(nodePods, pod)
						}
					}
				}
				if len(nodePods) > 0 {
					prefixMatches = append(prefixMatches, prefixMatch{
						node:        currentNode,
						pods:        nodePods,
						depth:       currentNode.GetDepth(),
						matchLength: currentNode.ContextLength(),
					})
					klog.Infof("Found matching pod(s) in node with key %v, total match length: %d",
						currentNode.GetKey(), currentNode.ContextLength())
				}
			}
			currentNode = currentNode.GetParent()
		}

		sort.Slice(prefixMatches, func(i, j int) bool {
			return prefixMatches[i].matchLength > prefixMatches[j].matchLength
		})

		if len(prefixMatches) > 0 {
			longestMatch := prefixMatches[0]
			minLoad := -1
			for _, pod := range longestMatch.pods {
				load := p.histogram.getPodLoad(pod)
				if minLoad == -1 || load < minLoad {
					minLoad = load
					targetPod = pod
				}
			}
			klog.Infof("Selected pod %s from longest matching node with match length %d", targetPod.Name, longestMatch.matchLength)
		} else {
			tokenInString, err := utils.DetokenizeText(tokens)
			matchedTokensInString, _ := utils.DetokenizeText(matchedTokens)
			if err != nil {
<<<<<<< HEAD
				klog.Errorf("DetokenizeTexts failed: %s, tokens: '%v', matchedTokens: '%v', model: %s", err, token_in_string, matched_tokens_in_string, req.Model)
			} else {
				klog.Infof("No matched pods found for tokens: '%v', matchedTokens: '%v', model: %s", token_in_string, matched_tokens_in_string, req.Model)
=======
				klog.Errorf("DetokenizeTexts failed: %s, tokens: '%v', matchedTokens: '%v', model: %s", err, tokenInString, matchedTokensInString, routingCtx.Model)
			} else {
				klog.Infof("No matched pods found for tokens: '%v', matchedTokens: '%v', model: %s", tokenInString, matchedTokensInString, routingCtx.Model)
>>>>>>> d630ffd9
				klog.Infof("Go to cost model based routing!")
			}
		}
	}

	if targetPod == nil {
		klog.Infof("Do cost model based routing! (matching ratio: %.2f, len(matchedPods): %d)", matchRatio, len(matchedPods))
		podCosts := p.histogram.getCurrentAllocationCostPerPod()
		minCost := math.MaxFloat64
		for _, pod := range readyPods {
			cost := podCosts[pod.Name]
			klog.Infof("Pod: %s, Cost: %f", pod.Name, cost)
			if cost < minCost {
				minCost = cost
				targetPod = pod
			}
		}

		klog.Infof("Lowest cost pod: %s", targetPod.Name)
	}

	if targetPod == nil {
		return "", fmt.Errorf("no suitable pod found")
	}

	// Update pod mapping in ALL nodes from matched node to root
	currentNode := node
	for currentNode != nil {
<<<<<<< HEAD
		currentNode.AddOrUpdatePodForModel(req.Model, targetPod.Name, time.Now())
=======
		currentNode.AddOrUpdatePodForModel(routingCtx.Model, targetPod.Name, time.Now())
>>>>>>> d630ffd9
		currentNode = currentNode.GetParent()
	}

	p.histogram.update(time.Now(), node, node, targetPod.Name, defaultDecodingLength)

	klog.InfoS("target_pod_name", targetPod.Name, "target_pod_ip", targetPod.Status.PodIP)
	p.cache.PrettyPrint()

	req.SetTargetPod(targetPod)
	return req.TargetAddress(), nil
}

// Compute the load in a pod fo a specific model based on the sliding window histogram
func (h *SlidingWindowHistogram) getPodLoad(pod *v1.Pod) int {
	h.mu.RLock()
	defer h.mu.RUnlock()
	load := 0
	for node, count := range h.nodeToCount {
		for _, podMap := range node.GetModelToPods() {
			if _, exists := podMap[pod.Name]; exists {
				load += count
				break // Found this pod in this node, no need to check other models
			}
		}
	}
	return load
}

// Update histogram to use pod name instead of pod ID
func (h *SlidingWindowHistogram) update(timestamp time.Time, node, leafNode *prefixcacheindexer.TreeNode, podName string, decodingLength int) {
	h.mu.Lock()
	defer h.mu.Unlock()

	h.timestamps = append(h.timestamps, histogramEntry{
		timestamp: timestamp,
		node:      node,
		leafNode:  leafNode,
	})

	h.histogram[node] += leafNode.ContextLength()
	h.nodeToCount[node]++
	h.decodingSize[node] = decodingLength
	h.hitTokens[node] += leafNode.ContextLength() - leafNode.NumTokens()
	h.promptTokens[node] += leafNode.ContextLength()

	// // Update costs
	// oldCost := h.perNodePrefillCost[node]
	// newCost := h.getPrefillCost(node)
	// h.currentPrefillCostPerPod[podName] -= oldCost
	// h.currentPrefillCostPerPod[podName] += newCost
	// h.perNodePrefillCost[node] = newCost

	h.currentDecodeLengthsPerPod[podName] += decodingLength
	h.perNodeTotalDecodeLengths[node] += decodingLength
}<|MERGE_RESOLUTION|>--- conflicted
+++ resolved
@@ -17,7 +17,6 @@
 package routingalgorithms
 
 import (
-	"context"
 	"fmt"
 	"math"
 	"sort"
@@ -36,12 +35,7 @@
 )
 
 func init() {
-<<<<<<< HEAD
-	Register(RouterPrefixCacheAndLoad, func(*types.RouterRequest) (types.Router, error) { return NewPrefixCacheAndLoadRouter() })
-=======
-	router, err := NewPrefixCacheAndLoadRouter()
-	Register(RouterPrefixCacheAndLoad, func() (Router, error) { return router, err })
->>>>>>> d630ffd9
+	Register(RouterPrefixCacheAndLoad, func(*types.RoutingContext) (types.Router, error) { return NewPrefixCacheAndLoadRouter() })
 }
 
 const (
@@ -443,20 +437,15 @@
 	}
 }
 
-<<<<<<< HEAD
-func (p *prefixCacheAndLoadRouter) Route(ctx context.Context, pods *utils.PodArray, req *types.RouterRequest) (string, error) {
+func (p *prefixCacheAndLoadRouter) Route(ctx *types.RoutingContext, pods *utils.PodArray) (string, error) {
 	readyPods := utils.FilterRoutablePods(pods.Pods)
-=======
-func (p *prefixCacheAndLoadRouter) Route(ctx context.Context, pods map[string]*v1.Pod, routingCtx RoutingContext) (string, error) {
-	readyPods := utils.FilterReadyPods(pods)
->>>>>>> d630ffd9
 	if len(readyPods) == 0 {
 		return "", fmt.Errorf("no pods to forward request")
 	}
 	if len(readyPods) == 1 {
 		for _, pod := range readyPods {
-			req.SetTargetPod(pod)
-			return req.TargetAddress(), nil
+			ctx.SetTargetPod(pod)
+			return ctx.TargetAddress(), nil
 		}
 	}
 
@@ -468,28 +457,17 @@
 	klog.Infof("current actual ready pods: %d", len(readyPods))
 	p.updatePodSet(readyPods)
 	klog.Infof("num pods in data structure after updatePodSet: %d", p.numPods)
-<<<<<<< HEAD
-	trimmedMessage := utils.TrimMessage(req.Message)
-=======
-	trimmedMessage := utils.TrimMessage(routingCtx.Message)
->>>>>>> d630ffd9
+	trimmedMessage := utils.TrimMessage(ctx.Message)
 	klog.Infof("Trimmed message: '%s'", trimmedMessage)
 	tokens, err := utils.TokenizeInputText(trimmedMessage)
 	if err != nil {
 		return "", err
 	}
 	klog.Info("AddPrefix to the tree: ", tokens)
-<<<<<<< HEAD
-	node, matchedTokens, _ := p.cache.AddPrefix(tokens, req.Model, "")
+	node, matchedTokens, _ := p.cache.AddPrefix(tokens, ctx.Model, "")
 	var matchedPods []*v1.Pod
 	var matchedPodsNames []string
-	if modelPods, ok := node.GetModelToPods()[req.Model]; ok {
-=======
-	node, matchedTokens, _ := p.cache.AddPrefix(tokens, routingCtx.Model, "")
-	var matchedPods []*v1.Pod
-	var matchedPodsNames []string
-	if modelPods, ok := node.GetModelToPods()[routingCtx.Model]; ok {
->>>>>>> d630ffd9
+	if modelPods, ok := node.GetModelToPods()[ctx.Model]; ok {
 		klog.Infof("node.ModelToPods[model]: %v", modelPods)
 		for podName := range modelPods {
 			for _, pod := range readyPods {
@@ -514,11 +492,7 @@
 
 		currentNode := node
 		for currentNode != nil {
-<<<<<<< HEAD
-			if modelPods, ok := currentNode.GetModelToPods()[req.Model]; ok {
-=======
-			if modelPods, ok := currentNode.GetModelToPods()[routingCtx.Model]; ok {
->>>>>>> d630ffd9
+			if modelPods, ok := currentNode.GetModelToPods()[ctx.Model]; ok {
 				var nodePods []*v1.Pod
 				for podName := range modelPods {
 					for _, pod := range readyPods {
@@ -560,15 +534,9 @@
 			tokenInString, err := utils.DetokenizeText(tokens)
 			matchedTokensInString, _ := utils.DetokenizeText(matchedTokens)
 			if err != nil {
-<<<<<<< HEAD
-				klog.Errorf("DetokenizeTexts failed: %s, tokens: '%v', matchedTokens: '%v', model: %s", err, token_in_string, matched_tokens_in_string, req.Model)
+				klog.Errorf("DetokenizeTexts failed: %s, tokens: '%v', matchedTokens: '%v', model: %s", err, tokenInString, matchedTokensInString, ctx.Model)
 			} else {
-				klog.Infof("No matched pods found for tokens: '%v', matchedTokens: '%v', model: %s", token_in_string, matched_tokens_in_string, req.Model)
-=======
-				klog.Errorf("DetokenizeTexts failed: %s, tokens: '%v', matchedTokens: '%v', model: %s", err, tokenInString, matchedTokensInString, routingCtx.Model)
-			} else {
-				klog.Infof("No matched pods found for tokens: '%v', matchedTokens: '%v', model: %s", tokenInString, matchedTokensInString, routingCtx.Model)
->>>>>>> d630ffd9
+				klog.Infof("No matched pods found for tokens: '%v', matchedTokens: '%v', model: %s", tokenInString, matchedTokensInString, ctx.Model)
 				klog.Infof("Go to cost model based routing!")
 			}
 		}
@@ -597,11 +565,7 @@
 	// Update pod mapping in ALL nodes from matched node to root
 	currentNode := node
 	for currentNode != nil {
-<<<<<<< HEAD
-		currentNode.AddOrUpdatePodForModel(req.Model, targetPod.Name, time.Now())
-=======
-		currentNode.AddOrUpdatePodForModel(routingCtx.Model, targetPod.Name, time.Now())
->>>>>>> d630ffd9
+		currentNode.AddOrUpdatePodForModel(ctx.Model, targetPod.Name, time.Now())
 		currentNode = currentNode.GetParent()
 	}
 
@@ -610,8 +574,8 @@
 	klog.InfoS("target_pod_name", targetPod.Name, "target_pod_ip", targetPod.Status.PodIP)
 	p.cache.PrettyPrint()
 
-	req.SetTargetPod(targetPod)
-	return req.TargetAddress(), nil
+	ctx.SetTargetPod(targetPod)
+	return ctx.TargetAddress(), nil
 }
 
 // Compute the load in a pod fo a specific model based on the sliding window histogram

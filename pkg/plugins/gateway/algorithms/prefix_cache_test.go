--- conflicted
+++ resolved
@@ -17,12 +17,10 @@
 package routingalgorithms
 
 import (
-<<<<<<< HEAD
-=======
 	"context"
 	"fmt"
+	"log"
 	"slices"
->>>>>>> c94029bf
 	"testing"
 
 	"github.com/stretchr/testify/assert"
@@ -136,10 +134,14 @@
 	// post_request_count: [p1: 1 (abcdefgh), p2: 9 (abcdefghijkl), p3: 1 (wxyz), p4: 2(abcdefgh)]
 	fmt.Println(input)
 	for i := 0; i < 6; i++ {
-		c.AddRequestCount(ctx6, ctx6.RequestID, ctx6.Model)
-	}
-	ctx7 := types.NewRoutingContext(context.Background(), RouterPrefixCache, "m1", input, "r6")
+		ctx := types.NewRoutingContext(context.Background(), RouterPrefixCache, "m1", input, "r7-12")
+		ctx.SetTargetPod(ctx6.TargetPod())
+		c.AddRequestCount(ctx, ctx.RequestID, ctx.Model)
+	}
+	ctx7 := types.NewRoutingContext(context.Background(), RouterPrefixCache, "m1", input, "r13")
 	p1, err := prefixCacheRouter.Route(ctx7, podList)
+	log.Println(p2, p3, p4)
+	log.Println(p1)
 	assert.NoError(t, err)
 	assert.False(t, slices.Contains([]string{p2, p3, p4}, p1))
 }
@@ -193,13 +195,6 @@
 	}
 }
 
-<<<<<<< HEAD
-	targetPod, err := prefixCacheRouter.Route(requestContextWithMessage("m1", "this is first message"), &utils.PodArray{Pods: pods})
-	assert.NoError(t, err)
-
-	targetPod2, err := prefixCacheRouter.Route(requestContextWithMessage("m1", "this is first message"), &utils.PodArray{Pods: pods})
-	assert.NoError(t, err)
-=======
 func Test_ValidatePrePrefixMatchLoadBalance(t *testing.T) {
 	// no imbalance
 	readyPods := getReadyPods()
@@ -230,7 +225,6 @@
 	assert.True(t, imbalance, "pod running request count is more than default abs value of 8")
 	assert.True(t, slices.Contains([]string{"p1", "p2"}, targetPod.Name))
 }
->>>>>>> c94029bf
 
 func Test_ValidatePostPrefixMatchLoadBalance(t *testing.T) {
 	readyPods := getReadyPods()

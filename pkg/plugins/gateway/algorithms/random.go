--- conflicted
+++ resolved
@@ -25,19 +25,11 @@
 )
 
 var (
-<<<<<<< HEAD
-	RouterRandom types.RoutingAlgorithms = "random"
-)
-
-func init() {
-	Register(RouterRandom, func(*types.RoutingContext) (types.Router, error) { return NewRandomRouter() })
-=======
 	RouterRandom types.RoutingAlgorithm = "random"
 )
 
 func init() {
 	RegisterDelayedConstructor(RouterRandom, NewRandomRouter)
->>>>>>> 4d7347c7
 }
 
 type randomRouter struct {

--- conflicted
+++ resolved
@@ -17,7 +17,6 @@
 package routingalgorithms
 
 import (
-	"context"
 	"fmt"
 	"math/rand"
 
@@ -31,12 +30,7 @@
 )
 
 func init() {
-<<<<<<< HEAD
-	Register(RouterRandom, func(*types.RouterRequest) (types.Router, error) { return NewRandomRouter() })
-=======
-	router, err := NewRandomRouter()
-	Register(RouterRandom, func() (Router, error) { return router, err })
->>>>>>> d630ffd9
+	Register(RouterRandom, func(*types.RoutingContext) (types.Router, error) { return NewRandomRouter() })
 }
 
 type randomRouter struct {
@@ -46,15 +40,9 @@
 	return randomRouter{}, nil
 }
 
-<<<<<<< HEAD
-func (r randomRouter) Route(ctx context.Context, pods *utils.PodArray, req *types.RouterRequest) (string, error) {
+func (r randomRouter) Route(ctx *types.RoutingContext, pods *utils.PodArray) (string, error) {
 	var targetPod *v1.Pod
 	if len(pods.Pods) == 0 {
-=======
-func (r randomRouter) Route(ctx context.Context, pods map[string]*v1.Pod, routingCtx RoutingContext) (string, error) {
-	var targetPodIP string
-	if len(pods) == 0 {
->>>>>>> d630ffd9
 		return "", fmt.Errorf("no pods to forward request")
 	}
 
@@ -68,8 +56,8 @@
 		return "", fmt.Errorf("no pods to forward request")
 	}
 
-	req.SetTargetPod(targetPod)
-	return req.TargetAddress(), nil
+	ctx.SetTargetPod(targetPod)
+	return ctx.TargetAddress(), nil
 }
 
 func (r *randomRouter) SubscribedMetrics() []string {

--- conflicted
+++ resolved
@@ -20,23 +20,6 @@
 
 type Algorithms string
 
-<<<<<<< HEAD
-=======
-// RoutingContext encapsulates the context information required for routing.
-// It can be extended with more fields as needed in the future.
-type RoutingContext struct {
-	Model   string
-	Message string
-	// Additional fields can be added here to expand the routing context.
-}
-
-// Router defines the interface for routing logic to select target pods.
-type Router interface {
-	// Route returns the target pod
-	Route(ctx context.Context, pods map[string]*v1.Pod, routingCtx RoutingContext) (string, error)
-}
-
->>>>>>> d630ffd9
 // Validate validates if user provided routing routers is supported by gateway
 func Validate(algorithms Algorithms) bool {
 	_, ok := routerStores[algorithms]
@@ -59,4 +42,4 @@
 var routerRegistry = map[Algorithms]routerFunc{}
 var routerStores = map[Algorithms]any{}
 
-type routerFunc func(*types.RouterRequest) (types.Router, error)+type routerFunc func(*types.RoutingContext) (types.Router, error)
--- conflicted
+++ resolved
@@ -16,11 +16,6 @@
 
 package routingalgorithms
 
-<<<<<<< HEAD
-import "github.com/vllm-project/aibrix/pkg/types"
-
-type Algorithms string
-=======
 import (
 	"github.com/vllm-project/aibrix/pkg/types"
 	"k8s.io/klog/v2"
@@ -29,7 +24,6 @@
 const (
 	RouterNotSet = ""
 )
->>>>>>> cea9419e
 
 // Validate validates if user provided routing routers is supported by gateway
 func Validate(algorithms string) (types.RoutingAlgorithms, bool) {
@@ -55,11 +49,4 @@
 	routerRegistry[algorithms] = router
 }
 
-<<<<<<< HEAD
-var routerRegistry = map[Algorithms]routerFunc{}
-var routerStores = map[Algorithms]any{}
-
-type routerFunc func(*types.RoutingContext) (types.Router, error)
-=======
-var routerRegistry = map[types.RoutingAlgorithms]types.RouterProviderFunc{}
->>>>>>> cea9419e
+var routerRegistry = map[types.RoutingAlgorithms]types.RouterProviderFunc{}
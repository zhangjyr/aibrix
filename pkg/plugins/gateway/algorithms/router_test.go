--- conflicted
+++ resolved
@@ -35,37 +35,29 @@
 	return &utils.PodArray{Pods: c.GetPods()}
 }
 
+func requestContext(model string) *types.RoutingContext {
+	return types.NewRoutingContext(context.Background(), model, "", nil)
+}
+
 func TestNoPods(t *testing.T) {
 	c := cache.Cache{}
 	r1 := randomRouter{}
 	model := ""
-<<<<<<< HEAD
-	targetPodIP, err := r1.Route(context.TODO(), podsFromCache(&c), types.NewRouterRequest(model, "", nil))
-=======
-	targetPodIP, err := r1.Route(context.TODO(), c.Pods, RoutingContext{Model: model, Message: ""})
->>>>>>> d630ffd9
+	targetPodIP, err := r1.Route(requestContext(model), podsFromCache(&c))
 	assert.Empty(t, targetPodIP, "targetPodIP must be empty")
 	assert.Error(t, err, "no pod has IP")
 
 	r2 := leastRequestRouter{
 		cache: &c,
 	}
-<<<<<<< HEAD
-	targetPodIP, err = r2.Route(context.TODO(), podsFromCache(&c), types.NewRouterRequest(model, "", nil))
-=======
-	targetPodIP, err = r2.Route(context.TODO(), c.Pods, RoutingContext{Model: model, Message: ""})
->>>>>>> d630ffd9
+	targetPodIP, err = r2.Route(requestContext(model), podsFromCache(&c))
 	assert.Empty(t, targetPodIP, "targetPodIP must be empty")
 	assert.Error(t, err, "no pod has IP")
 
 	r3 := throughputRouter{
 		cache: &c,
 	}
-<<<<<<< HEAD
-	targetPodIP, err = r3.Route(context.TODO(), podsFromCache(&c), types.NewRouterRequest(model, "", nil))
-=======
-	targetPodIP, err = r3.Route(context.TODO(), c.Pods, RoutingContext{Model: model, Message: ""})
->>>>>>> d630ffd9
+	targetPodIP, err = r3.Route(requestContext(model), podsFromCache(&c))
 	assert.Empty(t, targetPodIP, "targetPodIP must be empty")
 	assert.Error(t, err, "no pod has IP")
 }
@@ -86,33 +78,21 @@
 	model := ""
 
 	r1 := randomRouter{}
-<<<<<<< HEAD
-	targetPodIP, err := r1.Route(context.TODO(), podsFromCache(c), types.NewRouterRequest(model, "", nil))
-=======
-	targetPodIP, err := r1.Route(context.TODO(), c.Pods, RoutingContext{Model: model, Message: ""})
->>>>>>> d630ffd9
+	targetPodIP, err := r1.Route(requestContext(model), podsFromCache(c))
 	assert.Empty(t, targetPodIP, "targetPodIP must be empty")
 	assert.Error(t, err, "no pod has IP")
 
 	r2 := leastRequestRouter{
 		cache: c,
 	}
-<<<<<<< HEAD
-	targetPodIP, err = r2.Route(context.TODO(), podsFromCache(c), types.NewRouterRequest(model, "", nil))
-=======
-	targetPodIP, err = r2.Route(context.TODO(), c.Pods, RoutingContext{Model: model, Message: ""})
->>>>>>> d630ffd9
+	targetPodIP, err = r2.Route(requestContext(model), podsFromCache(c))
 	assert.Empty(t, targetPodIP, "targetPodIP must be empty")
 	assert.Error(t, err, "no pod has IP")
 
 	r3 := throughputRouter{
 		cache: c,
 	}
-<<<<<<< HEAD
-	targetPodIP, err = r3.Route(context.TODO(), podsFromCache(c), types.NewRouterRequest(model, "", nil))
-=======
-	targetPodIP, err = r3.Route(context.TODO(), c.Pods, RoutingContext{Model: model, Message: ""})
->>>>>>> d630ffd9
+	targetPodIP, err = r3.Route(requestContext(model), podsFromCache(c))
 	assert.Empty(t, targetPodIP, "targetPodIP must be empty")
 	assert.Error(t, err, "no pod has IP")
 }
@@ -172,33 +152,21 @@
 	model := ""
 
 	r1 := randomRouter{}
-<<<<<<< HEAD
-	targetPodIP, err := r1.Route(context.TODO(), podsFromCache(c), types.NewRouterRequest(model, "", nil))
-=======
-	targetPodIP, err := r1.Route(context.TODO(), c.Pods, RoutingContext{Model: model, Message: ""})
->>>>>>> d630ffd9
+	targetPodIP, err := r1.Route(requestContext(model), podsFromCache(c))
 	assert.NotEmpty(t, targetPodIP, "targetPodIP is not empty")
 	assert.NoError(t, err)
 
 	r2 := leastRequestRouter{
 		cache: c,
 	}
-<<<<<<< HEAD
-	targetPodIP, err = r2.Route(context.TODO(), podsFromCache(c), types.NewRouterRequest(model, "", nil))
-=======
-	targetPodIP, err = r2.Route(context.TODO(), c.Pods, RoutingContext{Model: model, Message: ""})
->>>>>>> d630ffd9
+	targetPodIP, err = r2.Route(requestContext(model), podsFromCache(c))
 	assert.NotEmpty(t, targetPodIP, "targetPodIP is not empty")
 	assert.NoError(t, err)
 
 	r3 := throughputRouter{
 		cache: c,
 	}
-<<<<<<< HEAD
-	targetPodIP, err = r3.Route(context.TODO(), podsFromCache(c), types.NewRouterRequest(model, "", nil))
-=======
-	targetPodIP, err = r3.Route(context.TODO(), c.Pods, RoutingContext{Model: model, Message: ""})
->>>>>>> d630ffd9
+	targetPodIP, err = r3.Route(requestContext(model), podsFromCache(c))
 	assert.NotEmpty(t, targetPodIP, "targetPodIP is not empty")
 	assert.NoError(t, err)
 }

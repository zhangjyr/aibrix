/*
Copyright 2024 The Aibrix Team.

Licensed under the Apache License, Version 2.0 (the "License");
you may not use this file except in compliance with the License.
You may obtain a copy of the License at

    http://www.apache.org/licenses/LICENSE-2.0

Unless required by applicable law or agreed to in writing, software
distributed under the License is distributed on an "AS IS" BASIS,
WITHOUT WARRANTIES OR CONDITIONS OF ANY KIND, either express or implied.
See the License for the specific language governing permissions and
limitations under the License.
*/

package routingalgorithms

import (
	"context"
	"math/rand"
	"testing"
	"time"

	"github.com/stretchr/testify/assert"
	"github.com/vllm-project/aibrix/pkg/cache"
	"github.com/vllm-project/aibrix/pkg/metrics"
	"github.com/vllm-project/aibrix/pkg/types"
	"github.com/vllm-project/aibrix/pkg/utils"
	v1 "k8s.io/api/core/v1"
	metav1 "k8s.io/apimachinery/pkg/apis/meta/v1"
)

func podsFromCache(c *cache.Cache) *utils.PodArray {
	return &utils.PodArray{Pods: c.GetPods()}
}

func requestContext(model string) *types.RoutingContext {
<<<<<<< HEAD
	return types.NewRoutingContext(context.Background(), model, "", nil)
=======
	return types.NewRoutingContext(context.Background(), model, "")
>>>>>>> 323acf27
}

func TestNoPods(t *testing.T) {
	c := cache.Cache{}
	r1 := randomRouter{}
	model := ""
	targetPodIP, err := r1.Route(requestContext(model), podsFromCache(&c))
	assert.Empty(t, targetPodIP, "targetPodIP must be empty")
	assert.Error(t, err, "no pod has IP")

	r2 := leastRequestRouter{
		cache: &c,
	}
	targetPodIP, err = r2.Route(requestContext(model), podsFromCache(&c))
	assert.Empty(t, targetPodIP, "targetPodIP must be empty")
	assert.Error(t, err, "no pod has IP")

	r3 := throughputRouter{
		cache: &c,
	}
	targetPodIP, err = r3.Route(requestContext(model), podsFromCache(&c))
	assert.Empty(t, targetPodIP, "targetPodIP must be empty")
	assert.Error(t, err, "no pod has IP")
}

func TestWithNoIPPods(t *testing.T) {
	c := cache.NewTestCacheWithPods([]*v1.Pod{
		{
			ObjectMeta: metav1.ObjectMeta{
				Name: "p1",
			},
		},
		{
			ObjectMeta: metav1.ObjectMeta{
				Name: "p2",
			},
		},
	})
	model := ""

	r1 := randomRouter{}
	targetPodIP, err := r1.Route(requestContext(model), podsFromCache(c))
	assert.Empty(t, targetPodIP, "targetPodIP must be empty")
	assert.Error(t, err, "no pod has IP")

	r2 := leastRequestRouter{
		cache: c,
	}
	targetPodIP, err = r2.Route(requestContext(model), podsFromCache(c))
	assert.Empty(t, targetPodIP, "targetPodIP must be empty")
	assert.Error(t, err, "no pod has IP")

	r3 := throughputRouter{
		cache: c,
	}
	targetPodIP, err = r3.Route(requestContext(model), podsFromCache(c))
	assert.Empty(t, targetPodIP, "targetPodIP must be empty")
	assert.Error(t, err, "no pod has IP")
}

func TestWithIPPods(t *testing.T) {
	// two case:
	// case 1: pod ready
	// case 2: pod ready & terminating -> we can send request at this moment.
	c := cache.NewTestCacheWithPodsMetrics(
		[]*v1.Pod{
			{
				ObjectMeta: metav1.ObjectMeta{
					Name: "p1",
				},
				Status: v1.PodStatus{
					PodIP: "0.0.0.0",
					Conditions: []v1.PodCondition{
						{
							Type:   v1.PodReady,
							Status: v1.ConditionTrue,
						},
					},
				},
			},
			{
				ObjectMeta: metav1.ObjectMeta{
					Name:              "p2",
					DeletionTimestamp: &metav1.Time{Time: time.Now()},
				},
				Status: v1.PodStatus{
					PodIP: "1.0.0.0",
					Conditions: []v1.PodCondition{
						{
							Type:   v1.PodReady,
							Status: v1.ConditionTrue,
						},
					},
				},
			},
		},
		map[string]map[string]metrics.MetricValue{
			"p1": {
				metrics.NumRequestsRunning:              &metrics.SimpleMetricValue{Value: 5},
				metrics.NumRequestsWaiting:              &metrics.SimpleMetricValue{Value: 5},
				metrics.NumRequestsSwapped:              &metrics.SimpleMetricValue{Value: 5},
				metrics.AvgPromptThroughputToksPerS:     &metrics.SimpleMetricValue{Value: 20},
				metrics.AvgGenerationThroughputToksPerS: &metrics.SimpleMetricValue{Value: 20},
			},
			"p2": {
				metrics.NumRequestsRunning:              &metrics.SimpleMetricValue{Value: 15},
				metrics.NumRequestsWaiting:              &metrics.SimpleMetricValue{Value: 15},
				metrics.NumRequestsSwapped:              &metrics.SimpleMetricValue{Value: 15},
				metrics.AvgPromptThroughputToksPerS:     &metrics.SimpleMetricValue{Value: 15},
				metrics.AvgGenerationThroughputToksPerS: &metrics.SimpleMetricValue{Value: 2},
			},
		})
	model := ""

	pods := podsFromCache(c)
	assert.NotEqual(t, 0, pods.Len(), "No pods initiailized")

	r1 := randomRouter{}
<<<<<<< HEAD
	targetPodIP, err := r1.Route(requestContext(model), podsFromCache(c))
	assert.NotEmpty(t, targetPodIP, "targetPodIP is not empty")
=======
	targetPodIP, err := r1.Route(requestContext(model), pods)
>>>>>>> 323acf27
	assert.NoError(t, err)
	assert.NotEmpty(t, targetPodIP, "targetPodIP is not empty")

	r2 := leastRequestRouter{
		cache: c,
	}
<<<<<<< HEAD
	targetPodIP, err = r2.Route(requestContext(model), podsFromCache(c))
	assert.NotEmpty(t, targetPodIP, "targetPodIP is not empty")
=======
	targetPodIP, err = r2.Route(requestContext(model), pods)
>>>>>>> 323acf27
	assert.NoError(t, err)
	assert.NotEmpty(t, targetPodIP, "targetPodIP is not empty")

	r3 := throughputRouter{
		cache: c,
	}
<<<<<<< HEAD
	targetPodIP, err = r3.Route(requestContext(model), podsFromCache(c))
	assert.NotEmpty(t, targetPodIP, "targetPodIP is not empty")
=======
	targetPodIP, err = r3.Route(requestContext(model), pods)
>>>>>>> 323acf27
	assert.NoError(t, err)
	assert.NotEmpty(t, targetPodIP, "targetPodIP is not empty")
}

// TestSelectRandomPod tests the selectRandomPod function.
func TestSelectRandomPod(t *testing.T) {
	tests := []struct {
		name      string
		pods      []*v1.Pod
		expectErr bool
	}{
		{
			name: "Single ready pod",
			pods: []*v1.Pod{
				{
					Status: v1.PodStatus{
						PodIP: "10.0.0.1",
						Conditions: []v1.PodCondition{
							{
								Type:   v1.PodReady,
								Status: v1.ConditionTrue,
							},
						},
					},
				},
			},
			expectErr: false,
		},
		{
			name: "Multiple ready pods",
			pods: []*v1.Pod{
				{
					Status: v1.PodStatus{
						PodIP: "10.0.0.1",
						Conditions: []v1.PodCondition{
							{
								Type:   v1.PodReady,
								Status: v1.ConditionTrue,
							},
						},
					},
				},
				{
					Status: v1.PodStatus{
						PodIP: "10.0.0.2",
						Conditions: []v1.PodCondition{
							{
								Type:   v1.PodReady,
								Status: v1.ConditionTrue,
							},
						},
					},
				},
				{
					Status: v1.PodStatus{
						PodIP: "10.0.0.3",
						Conditions: []v1.PodCondition{
							{
								Type:   v1.PodReady,
								Status: v1.ConditionTrue,
							},
						},
					},
				},
			},
			expectErr: false,
		},
		{
			name:      "No pods",
			pods:      []*v1.Pod{},
			expectErr: true,
		},
		{
			name: "Pods without IP",
			pods: []*v1.Pod{
				{
					Status: v1.PodStatus{PodIP: ""},
				},
			},
			expectErr: true,
		},
	}

	for _, tt := range tests {
		t.Run(tt.name, func(t *testing.T) {
			// Create a new random generator with a fixed seed for consistent test results
			// Seed randomness for consistent results in tests
			r := rand.New(rand.NewSource(42))
			chosenPod, err := selectRandomPod(tt.pods, r.Intn)
			if tt.expectErr {
				if err == nil {
					t.Errorf("expected an error but got none")
				}
			} else {
				if err != nil {
					t.Errorf("unexpected error: %v", err)
				}
				podIP := chosenPod.Status.PodIP
				// Verify that the returned pod IP exists in the input map
				found := false
				for _, pod := range tt.pods {
					if pod.Status.PodIP == podIP {
						found = true
						break
					}
				}
				if !found {
					t.Errorf("returned pod IP %v is not in the input pods", podIP)
				}
			}
		})
	}
}<|MERGE_RESOLUTION|>--- conflicted
+++ resolved
@@ -36,11 +36,11 @@
 }
 
 func requestContext(model string) *types.RoutingContext {
-<<<<<<< HEAD
 	return types.NewRoutingContext(context.Background(), model, "", nil)
-=======
-	return types.NewRoutingContext(context.Background(), model, "")
->>>>>>> 323acf27
+}
+
+func requestContextWithMessage(model string, message string) *types.RoutingContext {
+	return types.NewRoutingContext(context.Background(), model, message, nil)
 }
 
 func TestNoPods(t *testing.T) {
@@ -159,36 +159,21 @@
 	assert.NotEqual(t, 0, pods.Len(), "No pods initiailized")
 
 	r1 := randomRouter{}
-<<<<<<< HEAD
-	targetPodIP, err := r1.Route(requestContext(model), podsFromCache(c))
-	assert.NotEmpty(t, targetPodIP, "targetPodIP is not empty")
-=======
 	targetPodIP, err := r1.Route(requestContext(model), pods)
->>>>>>> 323acf27
 	assert.NoError(t, err)
 	assert.NotEmpty(t, targetPodIP, "targetPodIP is not empty")
 
 	r2 := leastRequestRouter{
 		cache: c,
 	}
-<<<<<<< HEAD
-	targetPodIP, err = r2.Route(requestContext(model), podsFromCache(c))
-	assert.NotEmpty(t, targetPodIP, "targetPodIP is not empty")
-=======
 	targetPodIP, err = r2.Route(requestContext(model), pods)
->>>>>>> 323acf27
 	assert.NoError(t, err)
 	assert.NotEmpty(t, targetPodIP, "targetPodIP is not empty")
 
 	r3 := throughputRouter{
 		cache: c,
 	}
-<<<<<<< HEAD
-	targetPodIP, err = r3.Route(requestContext(model), podsFromCache(c))
-	assert.NotEmpty(t, targetPodIP, "targetPodIP is not empty")
-=======
 	targetPodIP, err = r3.Route(requestContext(model), pods)
->>>>>>> 323acf27
 	assert.NoError(t, err)
 	assert.NotEmpty(t, targetPodIP, "targetPodIP is not empty")
 }

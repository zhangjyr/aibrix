--- conflicted
+++ resolved
@@ -71,11 +71,7 @@
 	var rpm, traceTerm int64
 	var respErrorCode int
 	var model string
-<<<<<<< HEAD
-	var routingAlgorithm types.RoutingAlgorithms
-=======
 	var routingAlgorithm types.RoutingAlgorithm
->>>>>>> 4d7347c7
 	var routerCtx *types.RoutingContext
 	var stream, isRespError bool
 	ctx := srv.Context()

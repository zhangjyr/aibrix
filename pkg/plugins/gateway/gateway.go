--- conflicted
+++ resolved
@@ -33,92 +33,13 @@
 	envoyTypePb "github.com/envoyproxy/go-control-plane/envoy/type/v3"
 	"github.com/vllm-project/aibrix/pkg/cache"
 	routing "github.com/vllm-project/aibrix/pkg/plugins/gateway/algorithms"
-<<<<<<< HEAD
-	ratelimiter "github.com/vllm-project/aibrix/pkg/plugins/gateway/ratelimiter"
+	"github.com/vllm-project/aibrix/pkg/plugins/gateway/ratelimiter"
 	"github.com/vllm-project/aibrix/pkg/types"
-=======
-	"github.com/vllm-project/aibrix/pkg/plugins/gateway/ratelimiter"
->>>>>>> 9990ab80
 	"github.com/vllm-project/aibrix/pkg/utils"
 	healthPb "google.golang.org/grpc/health/grpc_health_v1"
 )
 
-<<<<<<< HEAD
-const (
-	HeaderErrorInvalidRouting = "x-error-invalid-routing-strategy"
-
-	// General Error Headers
-	HeaderErrorUser                  = "x-error-user"
-	HeaderErrorRouting               = "x-error-routing"
-	HeaderErrorRequestBodyProcessing = "x-error-request-body-processing"
-	HeaderErrorResponseUnmarshal     = "x-error-response-unmarshal"
-	HeaderErrorResponseUnknown       = "x-error-response-unknown"
-
-	// Model & Deployment Headers
-	HeaderErrorNoModelInRequest = "x-error-no-model-in-request"
-	HeaderErrorNoModelBackends  = "x-error-no-model-backends"
-
-	// Streaming Headers
-	HeaderErrorStreaming                 = "x-error-streaming"
-	HeaderErrorNoStreamOptions           = "x-error-no-stream-options"
-	HeaderErrorStreamOptionsIncludeUsage = "x-error-no-stream-options-include-usage"
-
-	// Request & Target Headers
-	HeaderWentIntoReqHeaders = "x-went-into-req-headers"
-	HeaderTargetPod          = "target-pod"
-	HeaderRoutingStrategy    = "routing-strategy"
-
-	// RPM & TPM Update Errors
-	HeaderUpdateTPM        = "x-update-tpm"
-	HeaderUpdateRPM        = "x-update-rpm"
-	HeaderErrorRPMExceeded = "x-error-rpm-exceeded"
-	HeaderErrorTPMExceeded = "x-error-tpm-exceeded"
-	HeaderErrorIncrRPM     = "x-error-incr-rpm"
-	HeaderErrorIncrTPM     = "x-error-incr-tpm"
-
-	// Rate Limiting defaults
-	DefaultRPM           = 100
-	DefaultTPMMultiplier = 1000
-
-	// Envs
-	EnvRoutingAlgorithm = "ROUTING_ALGORITHM"
-
-	// Router names
-	RouterRandom             = "random"
-	RouterLeastRequest       = "least-request"
-	RouterThroughput         = "throughput"
-	RouterPrefixCache        = "prefix-cache"
-	RouterPrefixCacheAndLoad = "prefix-cache-and-load"
-	RouterLeastKvCache       = "least-kv-cache"
-	RouterLeastBusyTime      = "least-busy-time"
-	RouterLeastLatency       = "least-latency"
-)
-
-var (
-	routingStrategies = []string{"random", "least-request", "throughput", "prefix-cache", "prefix-cache-and-load", "least-kv-cache", "least-busy-time", "least-latency"}
-
-	ErrorUnknownResponse = errors.New("unknown response")
-
-	requestBuffers sync.Map // Thread-safe map to track buffers per request
-)
-
-// routerConstructors maps router names to their initialization functions.
-var routerConstructors = map[string]func() (types.Router, error){
-	RouterRandom:             func() (types.Router, error) { return routing.NewRandomRouter() },
-	RouterLeastRequest:       func() (types.Router, error) { return routing.NewLeastRequestRouter() },
-	RouterThroughput:         func() (types.Router, error) { return routing.NewThroughputRouter() },
-	RouterPrefixCache:        func() (types.Router, error) { return routing.NewPrefixCacheRouter() },
-	RouterPrefixCacheAndLoad: func() (types.Router, error) { return routing.NewPrefixCacheAndLoadRouter() },
-	RouterLeastKvCache:       func() (types.Router, error) { return routing.NewLeastKvCacheRouter() },
-	RouterLeastBusyTime:      func() (types.Router, error) { return routing.NewLeastBusyTimeRouter() },
-	RouterLeastLatency:       func() (types.Router, error) { return routing.NewLeastExpectedLatencyRouter() },
-}
-
 type Server struct {
-	routers             map[string]types.Router
-=======
-type Server struct {
->>>>>>> 9990ab80
 	redisClient         *redis.Client
 	ratelimiter         ratelimiter.RateLimiter
 	client              kubernetes.Interface
@@ -142,33 +63,6 @@
 	}
 }
 
-<<<<<<< HEAD
-// initializeRouters initialize different routing algorithms, consider to initialize the router in lazy way
-func initializeRouters() map[string]types.Router {
-	routers := make(map[string]types.Router)
-	for name, constructor := range routerConstructors {
-		router, err := constructor()
-		if err != nil {
-			klog.Warningf("failed to initialize router %s: %v", name, err)
-			continue
-		}
-		routers[name] = router
-	}
-	return routers
-}
-
-type HealthServer struct{}
-
-func (s *HealthServer) Check(ctx context.Context, in *healthPb.HealthCheckRequest) (*healthPb.HealthCheckResponse, error) {
-	return &healthPb.HealthCheckResponse{Status: healthPb.HealthCheckResponse_SERVING}, nil
-}
-
-func (s *HealthServer) Watch(in *healthPb.HealthCheckRequest, srv healthPb.Health_WatchServer) error {
-	return status.Error(codes.Unimplemented, "watch is not implemented")
-}
-
-=======
->>>>>>> 9990ab80
 func (s *Server) Process(srv extProcPb.ExternalProcessor_ProcessServer) error {
 	var user utils.User
 	var rpm, traceTerm int64
@@ -227,561 +121,19 @@
 	}
 }
 
-<<<<<<< HEAD
-func (s *Server) HandleRequestHeaders(ctx context.Context, requestID string, req *extProcPb.ProcessingRequest) (*extProcPb.ProcessingResponse, utils.User, int64, string) {
-	klog.InfoS("-- In RequestHeaders processing ...", "requestID", requestID)
-	var username string
-	var user utils.User
-	var rpm int64
-	var err error
-	var errRes *extProcPb.ProcessingResponse
-
-	h := req.Request.(*extProcPb.ProcessingRequest_RequestHeaders)
-	for _, n := range h.RequestHeaders.Headers.Headers {
-		if strings.ToLower(n.Key) == "user" {
-			username = string(n.RawValue)
-		}
-	}
-
-	routingStrategy, routingStrategyEnabled := GetRoutingStrategy(h.RequestHeaders.Headers.Headers)
-	if routingStrategyEnabled && !validateRoutingStrategy(routingStrategy) {
-		klog.ErrorS(nil, "incorrect routing strategy", "routing-strategy", routingStrategy)
-		return generateErrorResponse(
-			envoyTypePb.StatusCode_BadRequest,
-			[]*configPb.HeaderValueOption{{Header: &configPb.HeaderValue{
-				Key: HeaderErrorInvalidRouting, RawValue: []byte(routingStrategy),
-			}}}, "incorrect routing strategy"), utils.User{}, rpm, routingStrategy
-	}
-
-	if username != "" {
-		user, err = utils.GetUser(utils.User{Name: username}, s.redisClient)
-		if err != nil {
-			klog.ErrorS(err, "unable to process user info", "requestID", requestID, "username", username)
-			return generateErrorResponse(
-				envoyTypePb.StatusCode_InternalServerError,
-				[]*configPb.HeaderValueOption{{Header: &configPb.HeaderValue{
-					Key: HeaderErrorUser, RawValue: []byte("true"),
-				}}},
-				err.Error()), utils.User{}, rpm, routingStrategy
-		}
-
-		rpm, errRes, err = s.checkLimits(ctx, user)
-		if errRes != nil {
-			klog.ErrorS(err, "error on checking limits", "requestID", requestID, "username", username)
-			return errRes, utils.User{}, rpm, routingStrategy
-		}
-	}
-
-	return &extProcPb.ProcessingResponse{
-		Response: &extProcPb.ProcessingResponse_RequestHeaders{
-			RequestHeaders: &extProcPb.HeadersResponse{
-				Response: &extProcPb.CommonResponse{
-					HeaderMutation: &extProcPb.HeaderMutation{
-						SetHeaders: []*configPb.HeaderValueOption{
-							{
-								Header: &configPb.HeaderValue{
-									Key:      HeaderWentIntoReqHeaders,
-									RawValue: []byte("true"),
-								},
-							},
-						},
-					},
-					ClearRouteCache: true,
-				},
-			},
-		},
-	}, user, rpm, routingStrategy
-}
-
-func (s *Server) HandleRequestBody(ctx context.Context, requestID string, req *extProcPb.ProcessingRequest, user utils.User, routingStrategy string) (*extProcPb.ProcessingResponse, string, *types.RouterRequest, bool, int64) {
-	klog.InfoS("-- In RequestBody processing ...", "requestID", requestID)
-	var model string
-	var routerReq *types.RouterRequest
-	var ok, stream bool
-	var term int64 // Identify the trace window
-
-	var jsonMap map[string]interface{}
-
-	body := req.Request.(*extProcPb.ProcessingRequest_RequestBody)
-	if err := json.Unmarshal(body.RequestBody.GetBody(), &jsonMap); err != nil {
-		klog.ErrorS(err, "error to unmarshal response", "requestID", requestID, "requestBody", string(body.RequestBody.GetBody()))
-		return generateErrorResponse(envoyTypePb.StatusCode_InternalServerError,
-			[]*configPb.HeaderValueOption{{Header: &configPb.HeaderValue{
-				Key: HeaderErrorRequestBodyProcessing, RawValue: []byte("true")}}},
-			"error processing request body"), model, routerReq, stream, term
-	}
-
-	if model, ok = jsonMap["model"].(string); !ok || model == "" {
-		klog.ErrorS(nil, "model error in request", "requestID", requestID, "jsonMap", jsonMap)
-		return generateErrorResponse(envoyTypePb.StatusCode_InternalServerError,
-			[]*configPb.HeaderValueOption{{Header: &configPb.HeaderValue{
-				Key: HeaderErrorNoModelInRequest, RawValue: []byte(model)}}},
-			"no model in request body"), model, routerReq, stream, term
-	}
-
-	// early reject the request if model doesn't exist.
-	if !s.cache.CheckModelExists(model) {
-		klog.ErrorS(nil, "model doesn't exist in cache, probably wrong model name", "requestID", requestID, "model", model)
-		return generateErrorResponse(envoyTypePb.StatusCode_BadRequest,
-			[]*configPb.HeaderValueOption{{Header: &configPb.HeaderValue{
-				Key: HeaderErrorNoModelBackends, RawValue: []byte(model)}}},
-			fmt.Sprintf("model %s does not exist", model)), model, routerReq, stream, term
-	}
-
-	// early reject if no pods are ready to accept request for a model
-	podsArr, err := s.cache.GetPodsForModel(model)
-	if len(podsArr.Pods) == 0 || utils.CountRoutablePods(podsArr.Pods) == 0 || err != nil {
-		klog.ErrorS(err, "no ready pod available", "requestID", requestID, "model", model)
-		return generateErrorResponse(envoyTypePb.StatusCode_ServiceUnavailable,
-			[]*configPb.HeaderValueOption{{Header: &configPb.HeaderValue{
-				Key: HeaderErrorNoModelBackends, RawValue: []byte("true")}}},
-			fmt.Sprintf("error on getting pods for model %s", model)), model, routerReq, stream, term
-	}
-
-	stream, ok = jsonMap["stream"].(bool)
-	if stream && ok {
-		streamOptions, ok := jsonMap["stream_options"].(map[string]interface{})
-		if !ok {
-			klog.ErrorS(nil, "no stream option available", "requestID", requestID, "jsonMap", jsonMap)
-			return generateErrorResponse(envoyTypePb.StatusCode_InternalServerError,
-				[]*configPb.HeaderValueOption{{Header: &configPb.HeaderValue{
-					Key: HeaderErrorNoStreamOptions, RawValue: []byte("stream options not set")}}},
-				"no stream option available"), model, routerReq, stream, term
-		}
-		includeUsage, ok := streamOptions["include_usage"].(bool)
-		if !includeUsage || !ok {
-			klog.ErrorS(nil, "no stream with usage option available", "requestID", requestID, "jsonMap", jsonMap)
-			return generateErrorResponse(envoyTypePb.StatusCode_InternalServerError,
-				[]*configPb.HeaderValueOption{{Header: &configPb.HeaderValue{
-					Key: HeaderErrorStreamOptionsIncludeUsage, RawValue: []byte("include usage for stream options not set")}}},
-				"no stream with usage option available"), model, routerReq, stream, term
-		}
-	}
-
-	headers := []*configPb.HeaderValueOption{}
-	if routingStrategy == "" {
-		headers = append(headers, &configPb.HeaderValueOption{
-			Header: &configPb.HeaderValue{
-				Key:      "model",
-				RawValue: []byte(model),
-			},
-		})
-		klog.InfoS("request start", "requestID", requestID, "model", model)
-	} else {
-		message, extErr := getRequestMessage(jsonMap)
-		if extErr != nil {
-			return extErr, model, routerReq, stream, term
-		}
-
-		predictor, _ := s.cache.GetOutputPredictor(model) // Ignore error here, will handle in RouterRequest if necessary
-		routerReq = types.NewRouterRequest(model, message, predictor)
-
-		targetPodIP, err := s.selectTargetPod(ctx, routingStrategy, podsArr, routerReq)
-		if targetPodIP == "" || err != nil {
-			klog.ErrorS(err, "failed to select target pod", "requestID", requestID, "routingStrategy", routingStrategy, "model", model)
-			return generateErrorResponse(
-				envoyTypePb.StatusCode_ServiceUnavailable,
-				[]*configPb.HeaderValueOption{{Header: &configPb.HeaderValue{
-					Key: HeaderErrorRouting, RawValue: []byte("true")}}},
-				"error on selecting target pod"), model, routerReq, stream, term
-		}
-
-		headers = append(headers,
-			&configPb.HeaderValueOption{
-				Header: &configPb.HeaderValue{
-					Key:      HeaderRoutingStrategy,
-					RawValue: []byte(routingStrategy),
-				},
-			},
-			&configPb.HeaderValueOption{
-				Header: &configPb.HeaderValue{
-					Key:      HeaderTargetPod,
-					RawValue: []byte(targetPodIP),
-				},
-			})
-		klog.InfoS("request start", "requestID", requestID, "model", model, "routingStrategy", routingStrategy, "targetPodIP", targetPodIP)
-	}
-
-	term = s.cache.AddRequestCount(requestID, model, routerReq)
-
-	return &extProcPb.ProcessingResponse{
-		Response: &extProcPb.ProcessingResponse_RequestBody{
-			RequestBody: &extProcPb.BodyResponse{
-				Response: &extProcPb.CommonResponse{
-					HeaderMutation: &extProcPb.HeaderMutation{
-						SetHeaders: headers,
-					},
-				},
-			},
-		},
-	}, model, routerReq, stream, term
-}
-
-func (s *Server) HandleResponseHeaders(ctx context.Context, requestID string, req *extProcPb.ProcessingRequest, routerReq *types.RouterRequest) (*extProcPb.ProcessingResponse, bool, int) {
-	klog.InfoS("-- In ResponseHeaders processing ...", "requestID", requestID)
-	b := req.Request.(*extProcPb.ProcessingRequest_ResponseHeaders)
-
-	headers := []*configPb.HeaderValueOption{{
-		Header: &configPb.HeaderValue{
-			Key:      HeaderWentIntoReqHeaders,
-			RawValue: []byte("true"),
-		},
-	}}
-	if routerReq != nil {
-		headers = append(headers, &configPb.HeaderValueOption{
-			Header: &configPb.HeaderValue{
-				Key:      HeaderTargetPod,
-				RawValue: []byte(routerReq.TargetAddress()),
-			},
-		})
-	}
-
-	var isProcessingError bool
-	var processingErrorCode int
-	for _, headerValue := range b.ResponseHeaders.Headers.Headers {
-		if headerValue.Key == ":status" {
-			code, _ := strconv.Atoi(string(headerValue.RawValue))
-			if code != 200 {
-				isProcessingError = true
-				processingErrorCode = code
-			}
-		}
-		headers = append(headers, &configPb.HeaderValueOption{
-			Header: &configPb.HeaderValue{
-				Key:      headerValue.Key,
-				RawValue: headerValue.RawValue,
-			},
-		})
-	}
-
-	return &extProcPb.ProcessingResponse{
-		Response: &extProcPb.ProcessingResponse_ResponseHeaders{
-			ResponseHeaders: &extProcPb.HeadersResponse{
-				Response: &extProcPb.CommonResponse{
-					HeaderMutation: &extProcPb.HeaderMutation{
-						SetHeaders: headers,
-					},
-					ClearRouteCache: true,
-				},
-			},
-		},
-	}, isProcessingError, processingErrorCode
-}
-
-func (s *Server) HandleResponseBody(ctx context.Context, requestID string, req *extProcPb.ProcessingRequest, user utils.User, rpm int64, model string, routerReq *types.RouterRequest, stream bool, traceTerm int64, hasCompleted bool) (*extProcPb.ProcessingResponse, bool) {
-	b := req.Request.(*extProcPb.ProcessingRequest_ResponseBody)
-	klog.InfoS("-- In ResponseBody processing ...", "requestID", requestID, "endOfSteam", b.ResponseBody.EndOfStream)
-
-	var res openai.ChatCompletion
-	var usage openai.CompletionUsage
-	var promptTokens, completionTokens int64
-	var headers []*configPb.HeaderValueOption
-	complete := hasCompleted
-
-	defer func() {
-		// Wrapped in a function to delay the evaluation of parameters. Using complete to make sure DoneRequestTrace only call once for a request.
-		if !hasCompleted && complete && b.ResponseBody.EndOfStream {
-			s.cache.DoneRequestTrace(requestID, model, routerReq, promptTokens, completionTokens, traceTerm)
-		}
-	}()
-
-	if stream {
-		t := &http.Response{
-			Body: io.NopCloser(bytes.NewReader(b.ResponseBody.GetBody())),
-		}
-		streaming := ssestream.NewStream[openai.ChatCompletionChunk](ssestream.NewDecoder(t), nil)
-		for streaming.Next() {
-			evt := streaming.Current()
-			if len(evt.Choices) == 0 {
-				// Do not overwrite model, res can be empty.
-				usage = evt.Usage
-			}
-		}
-		if err := streaming.Err(); err != nil {
-			klog.ErrorS(err, "error to unmarshal response", "requestID", requestID, "responseBody", string(b.ResponseBody.GetBody()))
-			complete = true
-			return generateErrorResponse(
-				envoyTypePb.StatusCode_InternalServerError,
-				[]*configPb.HeaderValueOption{{Header: &configPb.HeaderValue{
-					Key: HeaderErrorStreaming, RawValue: []byte("true"),
-				}}},
-				err.Error()), complete
-		}
-	} else {
-		// Use request ID as a key to store per-request buffer
-		// Retrieve or create buffer
-		buf, _ := requestBuffers.LoadOrStore(requestID, &bytes.Buffer{})
-		buffer := buf.(*bytes.Buffer)
-		// Append data to per-request buffer
-		buffer.Write(b.ResponseBody.Body)
-
-		if !b.ResponseBody.EndOfStream {
-			// Partial data received, wait for more chunks, we just return a common response here.
-			return &extProcPb.ProcessingResponse{
-				Response: &extProcPb.ProcessingResponse_ResponseBody{
-					ResponseBody: &extProcPb.BodyResponse{
-						Response: &extProcPb.CommonResponse{},
-					},
-				},
-			}, complete
-		}
-
-		// Last part received, process the full response
-		finalBody := buffer.Bytes()
-		// Clean up the buffer after final processing
-		requestBuffers.Delete(requestID)
-
-		if err := json.Unmarshal(finalBody, &res); err != nil {
-			klog.ErrorS(err, "error to unmarshal response", "requestID", requestID, "responseBody", string(b.ResponseBody.GetBody()))
-			complete = true
-			return generateErrorResponse(
-				envoyTypePb.StatusCode_InternalServerError,
-				[]*configPb.HeaderValueOption{{Header: &configPb.HeaderValue{
-					Key: HeaderErrorResponseUnmarshal, RawValue: []byte("true"),
-				}}},
-				err.Error()), complete
-		} else if len(res.Model) == 0 {
-			msg := ErrorUnknownResponse.Error()
-			responseBodyContent := string(b.ResponseBody.GetBody())
-			if len(responseBodyContent) != 0 {
-				msg = responseBodyContent
-			}
-			klog.ErrorS(err, "unexpected response", "requestID", requestID, "responseBody", responseBodyContent)
-			complete = true
-			return generateErrorResponse(
-				envoyTypePb.StatusCode_InternalServerError,
-				[]*configPb.HeaderValueOption{{Header: &configPb.HeaderValue{
-					Key: HeaderErrorResponseUnknown, RawValue: []byte("true"),
-				}}},
-				msg), complete
-		}
-		// Do not overwrite model, res can be empty.
-		usage = res.Usage
-	}
-
-	var requestEnd string
-	if usage.TotalTokens != 0 {
-		complete = true
-		// Update promptTokens and completeTokens
-		promptTokens = usage.PromptTokens
-		completionTokens = usage.CompletionTokens
-		// Count token per user.
-		if user.Name != "" {
-			tpm, err := s.ratelimiter.Incr(ctx, fmt.Sprintf("%v_TPM_CURRENT", user), res.Usage.TotalTokens)
-			if err != nil {
-				return generateErrorResponse(
-					envoyTypePb.StatusCode_InternalServerError,
-					[]*configPb.HeaderValueOption{{Header: &configPb.HeaderValue{
-						Key: HeaderErrorIncrTPM, RawValue: []byte("true"),
-					}}},
-					err.Error()), complete
-			}
-
-			headers = append(headers,
-				&configPb.HeaderValueOption{
-					Header: &configPb.HeaderValue{
-						Key:      HeaderUpdateRPM,
-						RawValue: []byte(fmt.Sprintf("%d", rpm)),
-					},
-				},
-				&configPb.HeaderValueOption{
-					Header: &configPb.HeaderValue{
-						Key:      HeaderUpdateTPM,
-						RawValue: []byte(fmt.Sprintf("%d", tpm)),
-					},
-				},
-			)
-			requestEnd = fmt.Sprintf(requestEnd+"rpm: %s, tpm: %s, ", rpm, tpm)
-		}
-
-		if routerReq != nil {
-			targetPodIP := routerReq.TargetAddress()
-			headers = append(headers,
-				&configPb.HeaderValueOption{
-					Header: &configPb.HeaderValue{
-						Key:      HeaderTargetPod,
-						RawValue: []byte(targetPodIP),
-					},
-				},
-			)
-			requestEnd = fmt.Sprintf(requestEnd+"targetPod: %s", targetPodIP)
-		}
-
-		klog.Infof("request end, requestID: %s - %s", requestID, requestEnd)
-	}
-
-	return &extProcPb.ProcessingResponse{
-		Response: &extProcPb.ProcessingResponse_ResponseBody{
-			ResponseBody: &extProcPb.BodyResponse{
-				Response: &extProcPb.CommonResponse{
-					HeaderMutation: &extProcPb.HeaderMutation{
-						SetHeaders: headers,
-					},
-				},
-			},
-		},
-	}, complete
-}
-
-func (s *Server) checkLimits(ctx context.Context, user utils.User) (int64, *extProcPb.ProcessingResponse, error) {
-	if user.Rpm == 0 {
-		user.Rpm = int64(DefaultRPM)
-	}
-	if user.Tpm == 0 {
-		user.Tpm = user.Rpm * int64(DefaultTPMMultiplier)
-	}
-
-	code, err := s.checkRPM(ctx, user.Name, user.Rpm)
-	if err != nil {
-		return 0, generateErrorResponse(
-			code,
-			[]*configPb.HeaderValueOption{{Header: &configPb.HeaderValue{
-				Key: HeaderErrorRPMExceeded, RawValue: []byte("true"),
-			}}},
-			err.Error()), err
-	}
-
-	rpm, code, err := s.incrRPM(ctx, user.Name)
-=======
-func (s *Server) selectTargetPod(ctx context.Context, routingStrategy routing.Algorithms, pods map[string]*v1.Pod, model, message string) (string, error) {
-	router, err := routing.Select(routingStrategy)()
->>>>>>> 9990ab80
+func (s *Server) selectTargetPod(ctx context.Context, routingStrategy routing.Algorithms, pods *utils.PodArray, req *types.RouterRequest) (string, error) {
+	router, err := routing.Select(routingStrategy)(req)
 	if err != nil {
 		return "", err
 	}
-	return router.Route(ctx, pods, model, message)
+	return router.Route(ctx, pods, req)
 }
 
 func NewHealthCheckServer() *HealthServer {
 	return &HealthServer{}
 }
 
-<<<<<<< HEAD
-func (s *Server) incrRPM(ctx context.Context, username string) (int64, envoyTypePb.StatusCode, error) {
-	rpm, err := s.ratelimiter.Incr(ctx, fmt.Sprintf("%v_RPM_CURRENT", username), 1)
-	if err != nil {
-		return rpm, envoyTypePb.StatusCode_InternalServerError, fmt.Errorf("fail to increment RPM for user: %v", username)
-	}
-
-	return rpm, envoyTypePb.StatusCode_OK, nil
-}
-
-func (s *Server) checkTPM(ctx context.Context, username string, tpmLimit int64) (envoyTypePb.StatusCode, error) {
-	tpmCurrent, err := s.ratelimiter.Get(ctx, fmt.Sprintf("%v_TPM_CURRENT", username))
-	if err != nil {
-		return envoyTypePb.StatusCode_InternalServerError, fmt.Errorf("fail to get TPM for user: %v", username)
-	}
-
-	if tpmCurrent >= tpmLimit {
-		return envoyTypePb.StatusCode_TooManyRequests, fmt.Errorf("user: %v has exceeded TPM: %v", username, tpmLimit)
-	}
-
-	return envoyTypePb.StatusCode_OK, nil
-}
-
-func (s *Server) selectTargetPod(ctx context.Context, routingStrategy string, pods *utils.PodArray, req *types.RouterRequest) (string, error) {
-	var route types.Router
-	switch routingStrategy {
-	case "least-request":
-		route = s.routers[routingStrategy]
-	case "throughput":
-		route = s.routers[routingStrategy]
-	case "prefix-cache":
-		route = s.routers[routingStrategy]
-	case "prefix-cache-and-load":
-		route = s.routers[routingStrategy]
-	case "least-kv-cache":
-		route = s.routers[routingStrategy]
-	case "least-busy-time":
-		route = s.routers[routingStrategy]
-	case "least-latency":
-		route = s.routers[routingStrategy]
-	case "load-aware":
-		var err error
-		route, err = s.cache.GetQueueRouter(req.Model)
-		if err == nil {
-			break
-		}
-		// Handle error
-		klog.Warning(err)
-		fallthrough
-	default:
-		route = s.routers["random"]
-	}
-
-	return route.Route(ctx, pods, req)
-}
-
-func validateRoutingStrategy(routingStrategy string) bool {
-	routingStrategy = strings.TrimSpace(routingStrategy)
-	return slices.Contains(routingStrategies, routingStrategy)
-}
-
-func generateErrorResponse(statusCode envoyTypePb.StatusCode, headers []*configPb.HeaderValueOption, body string) *extProcPb.ProcessingResponse {
-	// Set the Content-Type header to application/json
-	headers = append(headers, &configPb.HeaderValueOption{
-		Header: &configPb.HeaderValue{
-			Key:   "Content-Type",
-			Value: "application/json",
-		},
-	})
-
-	return &extProcPb.ProcessingResponse{
-		Response: &extProcPb.ProcessingResponse_ImmediateResponse{
-			ImmediateResponse: &extProcPb.ImmediateResponse{
-				Status: &envoyTypePb.HttpStatus{
-					Code: statusCode,
-				},
-				Headers: &extProcPb.HeaderMutation{
-					SetHeaders: headers,
-				},
-				Body: generateErrorMessage(body, int(statusCode)),
-			},
-		},
-	}
-}
-
-func getRequestMessage(jsonMap map[string]interface{}) (string, *extProcPb.ProcessingResponse) {
-	messages, ok := jsonMap["messages"]
-	if !ok {
-		return "", generateErrorResponse(envoyTypePb.StatusCode_InternalServerError,
-			[]*configPb.HeaderValueOption{{Header: &configPb.HeaderValue{Key: HeaderErrorRequestBodyProcessing, RawValue: []byte("true")}}},
-			"no messages in the request body")
-	}
-	messagesJSON, err := json.Marshal(messages)
-	if err != nil {
-		return "", generateErrorResponse(envoyTypePb.StatusCode_InternalServerError,
-			[]*configPb.HeaderValueOption{{Header: &configPb.HeaderValue{Key: HeaderErrorRequestBodyProcessing, RawValue: []byte("true")}}},
-			"unable to marshal messages from request body")
-	}
-	return string(messagesJSON), nil
-}
-
-// GetRoutingStrategy retrieves the routing strategy from the headers or environment variable
-// It returns the routing strategy value and whether custom routing strategy is enabled.
-func GetRoutingStrategy(headers []*configPb.HeaderValue) (string, bool) {
-	var routingStrategy string
-	routingStrategyEnabled := false
-
-	// Check headers for routing strategy
-	for _, header := range headers {
-		if strings.ToLower(header.Key) == HeaderRoutingStrategy {
-			routingStrategy = string(header.RawValue)
-			routingStrategyEnabled = true
-			break // Prioritize header value over environment variable
-		}
-	}
-
-	// If header not set, check environment variable
-	if !routingStrategyEnabled {
-		if value, exists := utils.CheckEnvExists(EnvRoutingAlgorithm); exists {
-			routingStrategy = value
-			routingStrategyEnabled = true
-		}
-	}
-=======
 type HealthServer struct{}
->>>>>>> 9990ab80
 
 func (s *HealthServer) Check(ctx context.Context, in *healthPb.HealthCheckRequest) (*healthPb.HealthCheckResponse, error) {
 	return &healthPb.HealthCheckResponse{Status: healthPb.HealthCheckResponse_SERVING}, nil

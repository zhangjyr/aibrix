--- conflicted
+++ resolved
@@ -31,10 +31,10 @@
 	"github.com/vllm-project/aibrix/pkg/utils"
 )
 
-func (s *Server) HandleRequestBody(ctx context.Context, requestID string, req *extProcPb.ProcessingRequest, user utils.User, routingStrategy string) (*extProcPb.ProcessingResponse, string, *types.RouterRequest, bool, int64) {
+func (s *Server) HandleRequestBody(ctx context.Context, requestID string, req *extProcPb.ProcessingRequest, user utils.User, routingStrategy string) (*extProcPb.ProcessingResponse, string, *types.RoutingContext, bool, int64) {
 	klog.InfoS("-- In RequestBody processing ...", "requestID", requestID)
 	var model string
-	var routerReq *types.RouterRequest
+	var routingCtx *types.RoutingContext
 	var ok, stream bool
 	var term int64 // Identify the trace window
 
@@ -46,7 +46,7 @@
 		return generateErrorResponse(envoyTypePb.StatusCode_InternalServerError,
 			[]*configPb.HeaderValueOption{{Header: &configPb.HeaderValue{
 				Key: HeaderErrorRequestBodyProcessing, RawValue: []byte("true")}}},
-			"error processing request body"), model, routerReq, stream, term
+			"error processing request body"), model, routingCtx, stream, term
 	}
 
 	if model, ok = jsonMap["model"].(string); !ok || model == "" {
@@ -54,7 +54,7 @@
 		return generateErrorResponse(envoyTypePb.StatusCode_InternalServerError,
 			[]*configPb.HeaderValueOption{{Header: &configPb.HeaderValue{
 				Key: HeaderErrorNoModelInRequest, RawValue: []byte(model)}}},
-			"no model in request body"), model, routerReq, stream, term
+			"no model in request body"), model, routingCtx, stream, term
 	}
 
 	// early reject the request if model doesn't exist.
@@ -63,7 +63,7 @@
 		return generateErrorResponse(envoyTypePb.StatusCode_BadRequest,
 			[]*configPb.HeaderValueOption{{Header: &configPb.HeaderValue{
 				Key: HeaderErrorNoModelBackends, RawValue: []byte(model)}}},
-			fmt.Sprintf("model %s does not exist", model)), model, routerReq, stream, term
+			fmt.Sprintf("model %s does not exist", model)), model, routingCtx, stream, term
 	}
 
 	// early reject if no pods are ready to accept request for a model
@@ -73,13 +73,13 @@
 		return generateErrorResponse(envoyTypePb.StatusCode_ServiceUnavailable,
 			[]*configPb.HeaderValueOption{{Header: &configPb.HeaderValue{
 				Key: HeaderErrorNoModelBackends, RawValue: []byte("true")}}},
-			fmt.Sprintf("error on getting pods for model %s", model)), model, routerReq, stream, term
+			fmt.Sprintf("error on getting pods for model %s", model)), model, routingCtx, stream, term
 	}
 
 	stream, ok = jsonMap["stream"].(bool)
 	if ok && stream {
 		if errRes := validateStreamOptions(requestID, user, jsonMap); errRes != nil {
-			return errRes, model, routerReq, stream, term
+			return errRes, model, routingCtx, stream, term
 		}
 	}
 
@@ -95,25 +95,20 @@
 	} else {
 		message, extErr := getRequestMessage(jsonMap)
 		if extErr != nil {
-			return extErr, model, routerReq, stream, term
+			return extErr, model, routingCtx, stream, term
 		}
-<<<<<<< HEAD
 
 		predictor, _ := s.cache.GetOutputPredictor(model) // Ignore error here, will handle in RouterRequest if necessary
-		routerReq = types.NewRouterRequest(model, message, predictor)
+		routingCtx = types.NewRoutingContext(ctx, model, message, predictor)
 
-		targetPodIP, err := s.selectTargetPod(ctx, routing.Algorithms(routingStrategy), podsArr, routerReq)
-=======
-		routingCtx := routing.RoutingContext{Model: model, Message: message}
-		targetPodIP, err = s.selectTargetPod(ctx, routing.Algorithms(routingStrategy), pods, routingCtx)
->>>>>>> d630ffd9
+		targetPodIP, err := s.selectTargetPod(routingCtx, routing.Algorithms(routingStrategy), podsArr)
 		if targetPodIP == "" || err != nil {
 			klog.ErrorS(err, "failed to select target pod", "requestID", requestID, "routingStrategy", routingStrategy, "model", model)
 			return generateErrorResponse(
 				envoyTypePb.StatusCode_ServiceUnavailable,
 				[]*configPb.HeaderValueOption{{Header: &configPb.HeaderValue{
 					Key: HeaderErrorRouting, RawValue: []byte("true")}}},
-				"error on selecting target pod"), model, routerReq, stream, term
+				"error on selecting target pod"), model, routingCtx, stream, term
 		}
 
 		headers = append(headers,
@@ -132,7 +127,7 @@
 		klog.InfoS("request start", "requestID", requestID, "model", model, "routingStrategy", routingStrategy, "targetPodIP", targetPodIP)
 	}
 
-	term = s.cache.AddRequestCount(requestID, model, routerReq)
+	term = s.cache.AddRequestCount(routingCtx, requestID, model)
 
 	return &extProcPb.ProcessingResponse{
 		Response: &extProcPb.ProcessingResponse_RequestBody{
@@ -144,5 +139,5 @@
 				},
 			},
 		},
-	}, model, routerReq, stream, term
+	}, model, routingCtx, stream, term
 }
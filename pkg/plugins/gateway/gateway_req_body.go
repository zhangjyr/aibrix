/*
Copyright 2024 The Aibrix Team.

Licensed under the Apache License, Version 2.0 (the "License");
you may not use this file except in compliance with the License.
You may obtain a copy of the License at

	http://www.apache.org/licenses/LICENSE-2.0

Unless required by applicable law or agreed to in writing, software
distributed under the License is distributed on an "AS IS" BASIS,
WITHOUT WARRANTIES OR CONDITIONS OF ANY KIND, either express or implied.
See the License for the specific language governing permissions and
limitations under the License.
*/

package gateway

import (
	"context"
	"encoding/json"
	"fmt"

	"k8s.io/klog/v2"

	configPb "github.com/envoyproxy/go-control-plane/envoy/config/core/v3"
	extProcPb "github.com/envoyproxy/go-control-plane/envoy/service/ext_proc/v3"
	envoyTypePb "github.com/envoyproxy/go-control-plane/envoy/type/v3"
	routing "github.com/vllm-project/aibrix/pkg/plugins/gateway/algorithms"
	"github.com/vllm-project/aibrix/pkg/types"
	"github.com/vllm-project/aibrix/pkg/utils"
)

<<<<<<< HEAD
func (s *Server) HandleRequestBody(ctx context.Context, requestID string, req *extProcPb.ProcessingRequest, user utils.User, routingStrategy string) (*extProcPb.ProcessingResponse, string, *types.RoutingContext, bool, int64) {
=======
func (s *Server) HandleRequestBody(ctx context.Context, requestID string, req *extProcPb.ProcessingRequest, user utils.User, routingAlgorithm types.RoutingAlgorithms) (*extProcPb.ProcessingResponse, string, *types.RoutingContext, bool, int64) {
>>>>>>> cea9419e
	klog.InfoS("-- In RequestBody processing ...", "requestID", requestID)
	var model string
	var routingCtx *types.RoutingContext
	var ok, stream bool
	var term int64 // Identify the trace window

	var jsonMap map[string]interface{}

	body := req.Request.(*extProcPb.ProcessingRequest_RequestBody)
	if err := json.Unmarshal(body.RequestBody.GetBody(), &jsonMap); err != nil {
		klog.ErrorS(err, "error to unmarshal response", "requestID", requestID, "requestBody", string(body.RequestBody.GetBody()))
		return generateErrorResponse(envoyTypePb.StatusCode_InternalServerError,
			[]*configPb.HeaderValueOption{{Header: &configPb.HeaderValue{
				Key: HeaderErrorRequestBodyProcessing, RawValue: []byte("true")}}},
			"error processing request body"), model, routingCtx, stream, term
	}

	if model, ok = jsonMap["model"].(string); !ok || model == "" {
		klog.ErrorS(nil, "model error in request", "requestID", requestID, "jsonMap", jsonMap)
		return generateErrorResponse(envoyTypePb.StatusCode_InternalServerError,
			[]*configPb.HeaderValueOption{{Header: &configPb.HeaderValue{
				Key: HeaderErrorNoModelInRequest, RawValue: []byte(model)}}},
			"no model in request body"), model, routingCtx, stream, term
	}

	// early reject the request if model doesn't exist.
	if !s.cache.HasModel(model) {
		klog.ErrorS(nil, "model doesn't exist in cache, probably wrong model name", "requestID", requestID, "model", model)
		return generateErrorResponse(envoyTypePb.StatusCode_BadRequest,
			[]*configPb.HeaderValueOption{{Header: &configPb.HeaderValue{
				Key: HeaderErrorNoModelBackends, RawValue: []byte(model)}}},
			fmt.Sprintf("model %s does not exist", model)), model, routingCtx, stream, term
	}

	// early reject if no pods are ready to accept request for a model
<<<<<<< HEAD
	podsArr, err := s.cache.GetPodsForModel(model)
=======
	podsArr, err := s.cache.ListPodsByModel(model)
>>>>>>> cea9419e
	if err != nil || podsArr == nil || podsArr.Len() == 0 || utils.CountRoutablePods(podsArr.Pods) == 0 {
		klog.ErrorS(err, "no ready pod available", "requestID", requestID, "model", model)
		return generateErrorResponse(envoyTypePb.StatusCode_ServiceUnavailable,
			[]*configPb.HeaderValueOption{{Header: &configPb.HeaderValue{
				Key: HeaderErrorNoModelBackends, RawValue: []byte("true")}}},
			fmt.Sprintf("error on getting pods for model %s", model)), model, routingCtx, stream, term
	}

	stream, ok = jsonMap["stream"].(bool)
	if ok && stream {
		if errRes := validateStreamOptions(requestID, user, jsonMap); errRes != nil {
			return errRes, model, routingCtx, stream, term
		}
	}

	headers := []*configPb.HeaderValueOption{}
	if routingAlgorithm == routing.RouterNotSet {
		headers = append(headers, &configPb.HeaderValueOption{
			Header: &configPb.HeaderValue{
				Key:      "model",
				RawValue: []byte(model),
			},
		})
		klog.InfoS("request start", "requestID", requestID, "model", model)
	} else {
		message, extErr := getRequestMessage(jsonMap)
		if extErr != nil {
			return extErr, model, routingCtx, stream, term
		}

<<<<<<< HEAD
		predictor, _ := s.cache.GetOutputPredictor(model) // Ignore error here, will handle in RouterRequest if necessary
		routingCtx = types.NewRoutingContext(ctx, model, message, predictor)

		targetPodIP, err := s.selectTargetPod(routingCtx, routing.Algorithms(routingStrategy), podsArr)
=======
		routingCtx = routingAlgorithm.NewContext(ctx, model, message)

		targetPodIP, err := s.selectTargetPod(routingCtx, podsArr)
>>>>>>> cea9419e
		if targetPodIP == "" || err != nil {
			klog.ErrorS(err, "failed to select target pod", "requestID", requestID, "routingStrategy", routingAlgorithm, "model", model)
			return generateErrorResponse(
				envoyTypePb.StatusCode_ServiceUnavailable,
				[]*configPb.HeaderValueOption{{Header: &configPb.HeaderValue{
					Key: HeaderErrorRouting, RawValue: []byte("true")}}},
				"error on selecting target pod"), model, routingCtx, stream, term
		}

		headers = append(headers,
			&configPb.HeaderValueOption{
				Header: &configPb.HeaderValue{
					Key:      HeaderRoutingStrategy,
					RawValue: []byte(routingAlgorithm),
				},
			},
			&configPb.HeaderValueOption{
				Header: &configPb.HeaderValue{
					Key:      HeaderTargetPod,
					RawValue: []byte(targetPodIP),
				},
			})
		klog.InfoS("request start", "requestID", requestID, "model", model, "routingStrategy", routingAlgorithm, "targetPodIP", targetPodIP)
	}

<<<<<<< HEAD
	// enableGPUOptimizerTracing will be check in AddRequestCount
=======
>>>>>>> cea9419e
	term = s.cache.AddRequestCount(routingCtx, requestID, model)

	return &extProcPb.ProcessingResponse{
		Response: &extProcPb.ProcessingResponse_RequestBody{
			RequestBody: &extProcPb.BodyResponse{
				Response: &extProcPb.CommonResponse{
					HeaderMutation: &extProcPb.HeaderMutation{
						SetHeaders: headers,
					},
				},
			},
		},
	}, model, routingCtx, stream, term
}<|MERGE_RESOLUTION|>--- conflicted
+++ resolved
@@ -31,11 +31,7 @@
 	"github.com/vllm-project/aibrix/pkg/utils"
 )
 
-<<<<<<< HEAD
-func (s *Server) HandleRequestBody(ctx context.Context, requestID string, req *extProcPb.ProcessingRequest, user utils.User, routingStrategy string) (*extProcPb.ProcessingResponse, string, *types.RoutingContext, bool, int64) {
-=======
 func (s *Server) HandleRequestBody(ctx context.Context, requestID string, req *extProcPb.ProcessingRequest, user utils.User, routingAlgorithm types.RoutingAlgorithms) (*extProcPb.ProcessingResponse, string, *types.RoutingContext, bool, int64) {
->>>>>>> cea9419e
 	klog.InfoS("-- In RequestBody processing ...", "requestID", requestID)
 	var model string
 	var routingCtx *types.RoutingContext
@@ -71,11 +67,7 @@
 	}
 
 	// early reject if no pods are ready to accept request for a model
-<<<<<<< HEAD
-	podsArr, err := s.cache.GetPodsForModel(model)
-=======
 	podsArr, err := s.cache.ListPodsByModel(model)
->>>>>>> cea9419e
 	if err != nil || podsArr == nil || podsArr.Len() == 0 || utils.CountRoutablePods(podsArr.Pods) == 0 {
 		klog.ErrorS(err, "no ready pod available", "requestID", requestID, "model", model)
 		return generateErrorResponse(envoyTypePb.StatusCode_ServiceUnavailable,
@@ -106,16 +98,10 @@
 			return extErr, model, routingCtx, stream, term
 		}
 
-<<<<<<< HEAD
 		predictor, _ := s.cache.GetOutputPredictor(model) // Ignore error here, will handle in RouterRequest if necessary
-		routingCtx = types.NewRoutingContext(ctx, model, message, predictor)
-
-		targetPodIP, err := s.selectTargetPod(routingCtx, routing.Algorithms(routingStrategy), podsArr)
-=======
-		routingCtx = routingAlgorithm.NewContext(ctx, model, message)
+		routingCtx = routingAlgorithm.NewContext(ctx, model, message, predictor)
 
 		targetPodIP, err := s.selectTargetPod(routingCtx, podsArr)
->>>>>>> cea9419e
 		if targetPodIP == "" || err != nil {
 			klog.ErrorS(err, "failed to select target pod", "requestID", requestID, "routingStrategy", routingAlgorithm, "model", model)
 			return generateErrorResponse(
@@ -141,10 +127,7 @@
 		klog.InfoS("request start", "requestID", requestID, "model", model, "routingStrategy", routingAlgorithm, "targetPodIP", targetPodIP)
 	}
 
-<<<<<<< HEAD
 	// enableGPUOptimizerTracing will be check in AddRequestCount
-=======
->>>>>>> cea9419e
 	term = s.cache.AddRequestCount(routingCtx, requestID, model)
 
 	return &extProcPb.ProcessingResponse{

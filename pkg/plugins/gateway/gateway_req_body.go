/*
Copyright 2024 The Aibrix Team.

Licensed under the Apache License, Version 2.0 (the "License");
you may not use this file except in compliance with the License.
You may obtain a copy of the License at

	http://www.apache.org/licenses/LICENSE-2.0

Unless required by applicable law or agreed to in writing, software
distributed under the License is distributed on an "AS IS" BASIS,
WITHOUT WARRANTIES OR CONDITIONS OF ANY KIND, either express or implied.
See the License for the specific language governing permissions and
limitations under the License.
*/

package gateway

import (
	"context"
	"encoding/json"
	"fmt"

	"k8s.io/klog/v2"

	configPb "github.com/envoyproxy/go-control-plane/envoy/config/core/v3"
	extProcPb "github.com/envoyproxy/go-control-plane/envoy/service/ext_proc/v3"
	envoyTypePb "github.com/envoyproxy/go-control-plane/envoy/type/v3"
	routing "github.com/vllm-project/aibrix/pkg/plugins/gateway/algorithms"
	"github.com/vllm-project/aibrix/pkg/types"
	"github.com/vllm-project/aibrix/pkg/utils"
)

func (s *Server) HandleRequestBody(ctx context.Context, requestID string, req *extProcPb.ProcessingRequest, user utils.User, routingStrategy string) (*extProcPb.ProcessingResponse, string, *types.RoutingContext, bool, int64) {
	klog.InfoS("-- In RequestBody processing ...", "requestID", requestID)
	var model string
	var routingCtx *types.RoutingContext
	var ok, stream bool
	var term int64 // Identify the trace window

	var jsonMap map[string]interface{}

	body := req.Request.(*extProcPb.ProcessingRequest_RequestBody)
	if err := json.Unmarshal(body.RequestBody.GetBody(), &jsonMap); err != nil {
		klog.ErrorS(err, "error to unmarshal response", "requestID", requestID, "requestBody", string(body.RequestBody.GetBody()))
		return generateErrorResponse(envoyTypePb.StatusCode_InternalServerError,
			[]*configPb.HeaderValueOption{{Header: &configPb.HeaderValue{
				Key: HeaderErrorRequestBodyProcessing, RawValue: []byte("true")}}},
			"error processing request body"), model, routingCtx, stream, term
	}

	if model, ok = jsonMap["model"].(string); !ok || model == "" {
		klog.ErrorS(nil, "model error in request", "requestID", requestID, "jsonMap", jsonMap)
		return generateErrorResponse(envoyTypePb.StatusCode_InternalServerError,
			[]*configPb.HeaderValueOption{{Header: &configPb.HeaderValue{
				Key: HeaderErrorNoModelInRequest, RawValue: []byte(model)}}},
			"no model in request body"), model, routingCtx, stream, term
	}

	// early reject the request if model doesn't exist.
	if !s.cache.CheckModelExists(model) {
		klog.ErrorS(nil, "model doesn't exist in cache, probably wrong model name", "requestID", requestID, "model", model)
		return generateErrorResponse(envoyTypePb.StatusCode_BadRequest,
			[]*configPb.HeaderValueOption{{Header: &configPb.HeaderValue{
				Key: HeaderErrorNoModelBackends, RawValue: []byte(model)}}},
			fmt.Sprintf("model %s does not exist", model)), model, routingCtx, stream, term
	}

	// early reject if no pods are ready to accept request for a model
	podsArr, err := s.cache.GetPodsForModel(model)
<<<<<<< HEAD
	if podsArr.Len() == 0 || utils.CountRoutablePods(podsArr.Pods) == 0 || err != nil {
=======
	if err != nil || podsArr == nil || podsArr.Len() == 0 || utils.CountRoutablePods(podsArr.Pods) == 0 {
>>>>>>> 323acf27
		klog.ErrorS(err, "no ready pod available", "requestID", requestID, "model", model)
		return generateErrorResponse(envoyTypePb.StatusCode_ServiceUnavailable,
			[]*configPb.HeaderValueOption{{Header: &configPb.HeaderValue{
				Key: HeaderErrorNoModelBackends, RawValue: []byte("true")}}},
			fmt.Sprintf("error on getting pods for model %s", model)), model, routingCtx, stream, term
	}

	stream, ok = jsonMap["stream"].(bool)
	if ok && stream {
		if errRes := validateStreamOptions(requestID, user, jsonMap); errRes != nil {
			return errRes, model, routingCtx, stream, term
		}
	}

	headers := []*configPb.HeaderValueOption{}
	if routingStrategy == "" {
		headers = append(headers, &configPb.HeaderValueOption{
			Header: &configPb.HeaderValue{
				Key:      "model",
				RawValue: []byte(model),
			},
		})
		klog.InfoS("request start", "requestID", requestID, "model", model)
	} else {
		message, extErr := getRequestMessage(jsonMap)
		if extErr != nil {
			return extErr, model, routingCtx, stream, term
		}

<<<<<<< HEAD
		predictor, _ := s.cache.GetOutputPredictor(model) // Ignore error here, will handle in RouterRequest if necessary
		routingCtx = types.NewRoutingContext(ctx, model, message, predictor)
=======
		routingCtx = types.NewRoutingContext(ctx, model, message)
>>>>>>> 323acf27

		targetPodIP, err := s.selectTargetPod(routingCtx, routing.Algorithms(routingStrategy), podsArr)
		if targetPodIP == "" || err != nil {
			klog.ErrorS(err, "failed to select target pod", "requestID", requestID, "routingStrategy", routingStrategy, "model", model)
			return generateErrorResponse(
				envoyTypePb.StatusCode_ServiceUnavailable,
				[]*configPb.HeaderValueOption{{Header: &configPb.HeaderValue{
					Key: HeaderErrorRouting, RawValue: []byte("true")}}},
				"error on selecting target pod"), model, routingCtx, stream, term
		}

		headers = append(headers,
			&configPb.HeaderValueOption{
				Header: &configPb.HeaderValue{
					Key:      HeaderRoutingStrategy,
					RawValue: []byte(routingStrategy),
				},
			},
			&configPb.HeaderValueOption{
				Header: &configPb.HeaderValue{
					Key:      HeaderTargetPod,
					RawValue: []byte(targetPodIP),
				},
			})
		klog.InfoS("request start", "requestID", requestID, "model", model, "routingStrategy", routingStrategy, "targetPodIP", targetPodIP)
	}

<<<<<<< HEAD
	term = s.cache.AddRequestCount(routingCtx, requestID, model)
=======
	if enableGPUOptimizerTracing {
		term = s.cache.AddRequestCount(routingCtx, requestID, model)
	}
>>>>>>> 323acf27

	return &extProcPb.ProcessingResponse{
		Response: &extProcPb.ProcessingResponse_RequestBody{
			RequestBody: &extProcPb.BodyResponse{
				Response: &extProcPb.CommonResponse{
					HeaderMutation: &extProcPb.HeaderMutation{
						SetHeaders: headers,
					},
				},
			},
		},
	}, model, routingCtx, stream, term
}<|MERGE_RESOLUTION|>--- conflicted
+++ resolved
@@ -68,11 +68,7 @@
 
 	// early reject if no pods are ready to accept request for a model
 	podsArr, err := s.cache.GetPodsForModel(model)
-<<<<<<< HEAD
-	if podsArr.Len() == 0 || utils.CountRoutablePods(podsArr.Pods) == 0 || err != nil {
-=======
 	if err != nil || podsArr == nil || podsArr.Len() == 0 || utils.CountRoutablePods(podsArr.Pods) == 0 {
->>>>>>> 323acf27
 		klog.ErrorS(err, "no ready pod available", "requestID", requestID, "model", model)
 		return generateErrorResponse(envoyTypePb.StatusCode_ServiceUnavailable,
 			[]*configPb.HeaderValueOption{{Header: &configPb.HeaderValue{
@@ -102,12 +98,8 @@
 			return extErr, model, routingCtx, stream, term
 		}
 
-<<<<<<< HEAD
 		predictor, _ := s.cache.GetOutputPredictor(model) // Ignore error here, will handle in RouterRequest if necessary
 		routingCtx = types.NewRoutingContext(ctx, model, message, predictor)
-=======
-		routingCtx = types.NewRoutingContext(ctx, model, message)
->>>>>>> 323acf27
 
 		targetPodIP, err := s.selectTargetPod(routingCtx, routing.Algorithms(routingStrategy), podsArr)
 		if targetPodIP == "" || err != nil {
@@ -135,13 +127,8 @@
 		klog.InfoS("request start", "requestID", requestID, "model", model, "routingStrategy", routingStrategy, "targetPodIP", targetPodIP)
 	}
 
-<<<<<<< HEAD
+	// enableGPUOptimizerTracing will be check in AddRequestCount
 	term = s.cache.AddRequestCount(routingCtx, requestID, model)
-=======
-	if enableGPUOptimizerTracing {
-		term = s.cache.AddRequestCount(routingCtx, requestID, model)
-	}
->>>>>>> 323acf27
 
 	return &extProcPb.ProcessingResponse{
 		Response: &extProcPb.ProcessingResponse_RequestBody{

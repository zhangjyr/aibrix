/*
Copyright 2024 The Aibrix Team.

Licensed under the Apache License, Version 2.0 (the "License");
you may not use this file except in compliance with the License.
You may obtain a copy of the License at

	http://www.apache.org/licenses/LICENSE-2.0

Unless required by applicable law or agreed to in writing, software
distributed under the License is distributed on an "AS IS" BASIS,
WITHOUT WARRANTIES OR CONDITIONS OF ANY KIND, either express or implied.
See the License for the specific language governing permissions and
limitations under the License.
*/

package gateway

import (
	"context"
	"encoding/json"
	"fmt"

	"k8s.io/klog/v2"

	configPb "github.com/envoyproxy/go-control-plane/envoy/config/core/v3"
	extProcPb "github.com/envoyproxy/go-control-plane/envoy/service/ext_proc/v3"
	envoyTypePb "github.com/envoyproxy/go-control-plane/envoy/type/v3"
	routing "github.com/vllm-project/aibrix/pkg/plugins/gateway/algorithms"
	"github.com/vllm-project/aibrix/pkg/types"
	"github.com/vllm-project/aibrix/pkg/utils"
)

<<<<<<< HEAD
func (s *Server) HandleRequestBody(ctx context.Context, requestID string, req *extProcPb.ProcessingRequest, user utils.User, routingAlgorithm types.RoutingAlgorithms) (*extProcPb.ProcessingResponse, string, *types.RoutingContext, bool, int64) {
=======
func (s *Server) HandleRequestBody(ctx context.Context, requestID string, req *extProcPb.ProcessingRequest, user utils.User, routingAlgorithm types.RoutingAlgorithm) (*extProcPb.ProcessingResponse, string, *types.RoutingContext, bool, int64) {
>>>>>>> 4d7347c7
	klog.InfoS("-- In RequestBody processing ...", "requestID", requestID)
	var model string
	var routingCtx *types.RoutingContext
	var ok, stream bool
	var term int64 // Identify the trace window

	var jsonMap map[string]interface{}

	body := req.Request.(*extProcPb.ProcessingRequest_RequestBody)
	if err := json.Unmarshal(body.RequestBody.GetBody(), &jsonMap); err != nil {
		klog.ErrorS(err, "error to unmarshal response", "requestID", requestID, "requestBody", string(body.RequestBody.GetBody()))
		return generateErrorResponse(envoyTypePb.StatusCode_InternalServerError,
			[]*configPb.HeaderValueOption{{Header: &configPb.HeaderValue{
				Key: HeaderErrorRequestBodyProcessing, RawValue: []byte("true")}}},
			"error processing request body"), model, routingCtx, stream, term
	}

	if model, ok = jsonMap["model"].(string); !ok || model == "" {
		klog.ErrorS(nil, "model error in request", "requestID", requestID, "jsonMap", jsonMap)
		return generateErrorResponse(envoyTypePb.StatusCode_InternalServerError,
			[]*configPb.HeaderValueOption{{Header: &configPb.HeaderValue{
				Key: HeaderErrorNoModelInRequest, RawValue: []byte(model)}}},
			"no model in request body"), model, routingCtx, stream, term
	}

	// early reject the request if model doesn't exist.
	if !s.cache.HasModel(model) {
		klog.ErrorS(nil, "model doesn't exist in cache, probably wrong model name", "requestID", requestID, "model", model)
		return generateErrorResponse(envoyTypePb.StatusCode_BadRequest,
			[]*configPb.HeaderValueOption{{Header: &configPb.HeaderValue{
				Key: HeaderErrorNoModelBackends, RawValue: []byte(model)}}},
			fmt.Sprintf("model %s does not exist", model)), model, routingCtx, stream, term
	}

	// early reject if no pods are ready to accept request for a model
	podsArr, err := s.cache.ListPodsByModel(model)
	if err != nil || podsArr == nil || podsArr.Len() == 0 || utils.CountRoutablePods(podsArr.All()) == 0 {
		klog.ErrorS(err, "no ready pod available", "requestID", requestID, "model", model)
		return generateErrorResponse(envoyTypePb.StatusCode_ServiceUnavailable,
			[]*configPb.HeaderValueOption{{Header: &configPb.HeaderValue{
				Key: HeaderErrorNoModelBackends, RawValue: []byte("true")}}},
			fmt.Sprintf("error on getting pods for model %s", model)), model, routingCtx, stream, term
	}

	stream, ok = jsonMap["stream"].(bool)
	if ok && stream {
		if errRes := validateStreamOptions(requestID, user, jsonMap); errRes != nil {
			return errRes, model, routingCtx, stream, term
		}
	}

	headers := []*configPb.HeaderValueOption{}
	if routingAlgorithm == routing.RouterNotSet {
		headers = append(headers, &configPb.HeaderValueOption{
			Header: &configPb.HeaderValue{
				Key:      "model",
				RawValue: []byte(model),
			},
		})
		klog.InfoS("request start", "requestID", requestID, "model", model)
	} else {
		message, extErr := getRequestMessage(jsonMap)
		if extErr != nil {
			return extErr, model, routingCtx, stream, term
		}

<<<<<<< HEAD
		predictor, _ := s.cache.GetOutputPredictor(model) // Ignore error here, will handle in RouterRequest if necessary
		routingCtx = routingAlgorithm.NewContext(ctx, model, message, predictor)

		targetPodIP, err := s.selectTargetPod(routingCtx, podsArr)
		if targetPodIP == "" || err != nil {
			klog.ErrorS(err, "failed to select target pod", "requestID", requestID, "routingStrategy", routingAlgorithm, "model", model)
=======
		routingCtx = routingAlgorithm.NewContext(ctx, model, message)

		targetPodIP, err := s.selectTargetPod(routingCtx, podsArr)
		if targetPodIP == "" || err != nil {
			klog.ErrorS(err, "failed to select target pod", "requestID", requestID, "routingAlgorithm", routingAlgorithm, "model", model)
>>>>>>> 4d7347c7
			return generateErrorResponse(
				envoyTypePb.StatusCode_ServiceUnavailable,
				[]*configPb.HeaderValueOption{{Header: &configPb.HeaderValue{
					Key: HeaderErrorRouting, RawValue: []byte("true")}}},
				"error on selecting target pod"), model, routingCtx, stream, term
		}

		headers = append(headers,
			&configPb.HeaderValueOption{
				Header: &configPb.HeaderValue{
					Key:      HeaderRoutingStrategy,
					RawValue: []byte(routingAlgorithm),
				},
			},
			&configPb.HeaderValueOption{
				Header: &configPb.HeaderValue{
					Key:      HeaderTargetPod,
					RawValue: []byte(targetPodIP),
				},
			})
<<<<<<< HEAD
		klog.InfoS("request start", "requestID", requestID, "model", model, "routingStrategy", routingAlgorithm, "targetPodIP", targetPodIP)
	}

	// enableGPUOptimizerTracing will be check in AddRequestCount
=======
		klog.InfoS("request start", "requestID", requestID, "model", model, "routingAlgorithm", routingAlgorithm, "targetPodIP", targetPodIP)
	}

>>>>>>> 4d7347c7
	term = s.cache.AddRequestCount(routingCtx, requestID, model)

	return &extProcPb.ProcessingResponse{
		Response: &extProcPb.ProcessingResponse_RequestBody{
			RequestBody: &extProcPb.BodyResponse{
				Response: &extProcPb.CommonResponse{
					HeaderMutation: &extProcPb.HeaderMutation{
						SetHeaders: headers,
					},
				},
			},
		},
	}, model, routingCtx, stream, term
}<|MERGE_RESOLUTION|>--- conflicted
+++ resolved
@@ -31,11 +31,7 @@
 	"github.com/vllm-project/aibrix/pkg/utils"
 )
 
-<<<<<<< HEAD
-func (s *Server) HandleRequestBody(ctx context.Context, requestID string, req *extProcPb.ProcessingRequest, user utils.User, routingAlgorithm types.RoutingAlgorithms) (*extProcPb.ProcessingResponse, string, *types.RoutingContext, bool, int64) {
-=======
 func (s *Server) HandleRequestBody(ctx context.Context, requestID string, req *extProcPb.ProcessingRequest, user utils.User, routingAlgorithm types.RoutingAlgorithm) (*extProcPb.ProcessingResponse, string, *types.RoutingContext, bool, int64) {
->>>>>>> 4d7347c7
 	klog.InfoS("-- In RequestBody processing ...", "requestID", requestID)
 	var model string
 	var routingCtx *types.RoutingContext
@@ -102,20 +98,12 @@
 			return extErr, model, routingCtx, stream, term
 		}
 
-<<<<<<< HEAD
 		predictor, _ := s.cache.GetOutputPredictor(model) // Ignore error here, will handle in RouterRequest if necessary
 		routingCtx = routingAlgorithm.NewContext(ctx, model, message, predictor)
 
 		targetPodIP, err := s.selectTargetPod(routingCtx, podsArr)
 		if targetPodIP == "" || err != nil {
 			klog.ErrorS(err, "failed to select target pod", "requestID", requestID, "routingStrategy", routingAlgorithm, "model", model)
-=======
-		routingCtx = routingAlgorithm.NewContext(ctx, model, message)
-
-		targetPodIP, err := s.selectTargetPod(routingCtx, podsArr)
-		if targetPodIP == "" || err != nil {
-			klog.ErrorS(err, "failed to select target pod", "requestID", requestID, "routingAlgorithm", routingAlgorithm, "model", model)
->>>>>>> 4d7347c7
 			return generateErrorResponse(
 				envoyTypePb.StatusCode_ServiceUnavailable,
 				[]*configPb.HeaderValueOption{{Header: &configPb.HeaderValue{
@@ -136,16 +124,9 @@
 					RawValue: []byte(targetPodIP),
 				},
 			})
-<<<<<<< HEAD
-		klog.InfoS("request start", "requestID", requestID, "model", model, "routingStrategy", routingAlgorithm, "targetPodIP", targetPodIP)
-	}
-
-	// enableGPUOptimizerTracing will be check in AddRequestCount
-=======
 		klog.InfoS("request start", "requestID", requestID, "model", model, "routingAlgorithm", routingAlgorithm, "targetPodIP", targetPodIP)
 	}
 
->>>>>>> 4d7347c7
 	term = s.cache.AddRequestCount(routingCtx, requestID, model)
 
 	return &extProcPb.ProcessingResponse{

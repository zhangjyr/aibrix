/*
Copyright 2024 The Aibrix Team.

Licensed under the Apache License, Version 2.0 (the "License");
you may not use this file except in compliance with the License.
You may obtain a copy of the License at

	http://www.apache.org/licenses/LICENSE-2.0

Unless required by applicable law or agreed to in writing, software
distributed under the License is distributed on an "AS IS" BASIS,
WITHOUT WARRANTIES OR CONDITIONS OF ANY KIND, either express or implied.
See the License for the specific language governing permissions and
limitations under the License.
*/

package gateway

import (
	"context"
	"encoding/json"
	"fmt"

	"k8s.io/klog/v2"

	configPb "github.com/envoyproxy/go-control-plane/envoy/config/core/v3"
	extProcPb "github.com/envoyproxy/go-control-plane/envoy/service/ext_proc/v3"
	envoyTypePb "github.com/envoyproxy/go-control-plane/envoy/type/v3"
	routing "github.com/vllm-project/aibrix/pkg/plugins/gateway/algorithms"
	"github.com/vllm-project/aibrix/pkg/types"
	"github.com/vllm-project/aibrix/pkg/utils"
)

func (s *Server) HandleRequestBody(ctx context.Context, requestID string, req *extProcPb.ProcessingRequest, user utils.User, routingAlgorithm types.RoutingAlgorithm) (*extProcPb.ProcessingResponse, string, *types.RoutingContext, bool, int64) {
	var model string
	var routingCtx *types.RoutingContext
	var ok, stream bool
	var term int64 // Identify the trace window

	var jsonMap map[string]interface{}
	body := req.Request.(*extProcPb.ProcessingRequest_RequestBody)
	if err := json.Unmarshal(body.RequestBody.GetBody(), &jsonMap); err != nil {
		klog.ErrorS(err, "error to unmarshal response", "requestID", requestID, "requestBody", string(body.RequestBody.GetBody()))
		return generateErrorResponse(envoyTypePb.StatusCode_InternalServerError,
			[]*configPb.HeaderValueOption{{Header: &configPb.HeaderValue{
				Key: HeaderErrorRequestBodyProcessing, RawValue: []byte("true")}}},
			"error processing request body"), model, routingCtx, stream, term
	}

	if model, ok = jsonMap["model"].(string); !ok || model == "" {
		klog.ErrorS(nil, "model error in request", "requestID", requestID, "jsonMap", jsonMap)
		return generateErrorResponse(envoyTypePb.StatusCode_InternalServerError,
			[]*configPb.HeaderValueOption{{Header: &configPb.HeaderValue{
				Key: HeaderErrorNoModelInRequest, RawValue: []byte(model)}}},
			"no model in request body"), model, routingCtx, stream, term
	}

	// early reject the request if model doesn't exist.
	if !s.cache.HasModel(model) {
		klog.ErrorS(nil, "model doesn't exist in cache, probably wrong model name", "requestID", requestID, "model", model)
		return generateErrorResponse(envoyTypePb.StatusCode_BadRequest,
			[]*configPb.HeaderValueOption{{Header: &configPb.HeaderValue{
				Key: HeaderErrorNoModelBackends, RawValue: []byte(model)}}},
			fmt.Sprintf("model %s does not exist", model)), model, routingCtx, stream, term
	}

	// early reject if no pods are ready to accept request for a model
	podsArr, err := s.cache.ListPodsByModel(model)
	if err != nil || podsArr == nil || podsArr.Len() == 0 || utils.CountRoutablePods(podsArr.All()) == 0 {
		klog.ErrorS(err, "no ready pod available", "requestID", requestID, "model", model)
		return generateErrorResponse(envoyTypePb.StatusCode_ServiceUnavailable,
			[]*configPb.HeaderValueOption{{Header: &configPb.HeaderValue{
				Key: HeaderErrorNoModelBackends, RawValue: []byte("true")}}},
			fmt.Sprintf("error on getting pods for model %s", model)), model, routingCtx, stream, term
	}

	stream, ok = jsonMap["stream"].(bool)
	if ok && stream {
		if errRes := validateStreamOptions(requestID, user, jsonMap); errRes != nil {
			return errRes, model, routingCtx, stream, term
		}
	}

	headers := []*configPb.HeaderValueOption{}
	if routingAlgorithm == routing.RouterNotSet {
		headers = append(headers, &configPb.HeaderValueOption{
			Header: &configPb.HeaderValue{
				Key:      "model",
				RawValue: []byte(model),
			},
		})
		klog.InfoS("request start", "requestID", requestID, "model", model)
	} else {
		message, extErr := getRequestMessage(jsonMap)
		if extErr != nil {
			return extErr, model, routingCtx, stream, term
		}

<<<<<<< HEAD
		routingCtx = routingAlgorithm.NewContext(ctx, requestID, model, message)

=======
		routingCtx = routingAlgorithm.NewContext(ctx, model, message, requestID)
>>>>>>> c94029bf
		targetPodIP, err := s.selectTargetPod(routingCtx, podsArr)
		if targetPodIP == "" || err != nil {
			klog.ErrorS(err, "failed to select target pod", "requestID", requestID, "routingStrategy", routingAlgorithm, "model", model)
			return generateErrorResponse(
				envoyTypePb.StatusCode_ServiceUnavailable,
				[]*configPb.HeaderValueOption{{Header: &configPb.HeaderValue{
					Key: HeaderErrorRouting, RawValue: []byte("true")}}},
				"error on selecting target pod"), model, routingCtx, stream, term
		}

		headers = append(headers,
			&configPb.HeaderValueOption{
				Header: &configPb.HeaderValue{
					Key:      HeaderRoutingStrategy,
					RawValue: []byte(routingAlgorithm),
				},
			},
			&configPb.HeaderValueOption{
				Header: &configPb.HeaderValue{
					Key:      HeaderTargetPod,
					RawValue: []byte(targetPodIP),
				},
			})
		klog.InfoS("request start", "requestID", requestID, "model", model, "routingAlgorithm", routingAlgorithm, "targetPodIP", targetPodIP)
	}

	term = s.cache.AddRequestCount(routingCtx, requestID, model)

	return &extProcPb.ProcessingResponse{
		Response: &extProcPb.ProcessingResponse_RequestBody{
			RequestBody: &extProcPb.BodyResponse{
				Response: &extProcPb.CommonResponse{
					HeaderMutation: &extProcPb.HeaderMutation{
						SetHeaders: headers,
					},
				},
			},
		},
	}, model, routingCtx, stream, term
}<|MERGE_RESOLUTION|>--- conflicted
+++ resolved
@@ -96,12 +96,7 @@
 			return extErr, model, routingCtx, stream, term
 		}
 
-<<<<<<< HEAD
-		routingCtx = routingAlgorithm.NewContext(ctx, requestID, model, message)
-
-=======
 		routingCtx = routingAlgorithm.NewContext(ctx, model, message, requestID)
->>>>>>> c94029bf
 		targetPodIP, err := s.selectTargetPod(routingCtx, podsArr)
 		if targetPodIP == "" || err != nil {
 			klog.ErrorS(err, "failed to select target pod", "requestID", requestID, "routingStrategy", routingAlgorithm, "model", model)

--- conflicted
+++ resolved
@@ -126,13 +126,9 @@
 		klog.InfoS("request start", "requestID", requestID, "model", model, "routingStrategy", routingStrategy, "targetPodIP", targetPodIP)
 	}
 
-<<<<<<< HEAD
-	term = s.cache.AddRequestCount(routingCtx, requestID, model)
-=======
-	if enableGPUOptimizerTracing {
-		term = s.cache.AddRequestCount(requestID, model)
+  if enableGPUOptimizerTracing {
+	  term = s.cache.AddRequestCount(routingCtx, requestID, model)
 	}
->>>>>>> f04226ad
 
 	return &extProcPb.ProcessingResponse{
 		Response: &extProcPb.ProcessingResponse_RequestBody{

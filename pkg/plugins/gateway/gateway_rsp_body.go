--- conflicted
+++ resolved
@@ -49,10 +49,6 @@
 	defer func() {
 		// Wrapped in a function to delay the evaluation of parameters. Using complete to make sure DoneRequestTrace only call once for a request.
 		if !hasCompleted && complete && b.ResponseBody.EndOfStream {
-<<<<<<< HEAD
-			// enableGPUOptimizerTracing will be check in AddRequestCount
-=======
->>>>>>> cd9da485
 			s.cache.DoneRequestTrace(routerCtx, requestID, model, promptTokens, completionTokens, traceTerm)
 			if routerCtx != nil {
 				routerCtx.Delete()

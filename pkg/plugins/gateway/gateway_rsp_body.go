/*
Copyright 2024 The Aibrix Team.

Licensed under the Apache License, Version 2.0 (the "License");
you may not use this file except in compliance with the License.
You may obtain a copy of the License at

    http://www.apache.org/licenses/LICENSE-2.0

Unless required by applicable law or agreed to in writing, software
distributed under the License is distributed on an "AS IS" BASIS,
WITHOUT WARRANTIES OR CONDITIONS OF ANY KIND, either express or implied.
See the License for the specific language governing permissions and
limitations under the License.
*/

package gateway

import (
	"bytes"
	"context"
	"encoding/json"
	"fmt"
	"io"
	"net/http"

	"github.com/openai/openai-go"
	"github.com/openai/openai-go/packages/ssestream"
	"k8s.io/klog/v2"

	configPb "github.com/envoyproxy/go-control-plane/envoy/config/core/v3"
	extProcPb "github.com/envoyproxy/go-control-plane/envoy/service/ext_proc/v3"
	envoyTypePb "github.com/envoyproxy/go-control-plane/envoy/type/v3"
	"github.com/vllm-project/aibrix/pkg/types"
	"github.com/vllm-project/aibrix/pkg/utils"
)

func (s *Server) HandleResponseBody(ctx context.Context, requestID string, req *extProcPb.ProcessingRequest, user utils.User, rpm int64, model string, stream bool, traceTerm int64, hasCompleted bool) (*extProcPb.ProcessingResponse, bool) {
	b := req.Request.(*extProcPb.ProcessingRequest_ResponseBody)
	klog.InfoS("-- In ResponseBody processing ...", "requestID", requestID, "endOfStream", b.ResponseBody.EndOfStream)

	var res openai.ChatCompletion
	var usage openai.CompletionUsage
	var promptTokens, completionTokens int64
	var headers []*configPb.HeaderValueOption
	complete := hasCompleted
	routerCtx, _ := ctx.(*types.RoutingContext)

	defer func() {
		// Wrapped in a function to delay the evaluation of parameters. Using complete to make sure DoneRequestTrace only call once for a request.
<<<<<<< HEAD
		if !hasCompleted && complete && b.ResponseBody.EndOfStream {
			s.cache.DoneRequestTrace(routerCtx, requestID, model, promptTokens, completionTokens, traceTerm)
			if routerCtx != nil {
				routerCtx.Delete()
			}
=======
		if enableGPUOptimizerTracing && !hasCompleted && complete && b.ResponseBody.EndOfStream {
			s.cache.DoneRequestTrace(requestID, model, promptTokens, completionTokens, traceTerm)
>>>>>>> f04226ad
		}
	}()

	if stream {
		t := &http.Response{
			Body: io.NopCloser(bytes.NewReader(b.ResponseBody.GetBody())),
		}
		streaming := ssestream.NewStream[openai.ChatCompletionChunk](ssestream.NewDecoder(t), nil)
		defer func() {
			_ = streaming.Close()
		}()
		for streaming.Next() {
			evt := streaming.Current()
			if len(evt.Choices) == 0 {
				// Do not overwrite model, res can be empty.
				usage = evt.Usage
			}
		}
		if err := streaming.Err(); err != nil {
			klog.ErrorS(err, "error to unmarshal response", "requestID", requestID, "responseBody", string(b.ResponseBody.GetBody()))
			complete = true
			return generateErrorResponse(
				envoyTypePb.StatusCode_InternalServerError,
				[]*configPb.HeaderValueOption{{Header: &configPb.HeaderValue{
					Key: HeaderErrorStreaming, RawValue: []byte("true"),
				}}},
				err.Error()), complete
		}
	} else {
		// Use request ID as a key to store per-request buffer
		// Retrieve or create buffer
		buf, _ := requestBuffers.LoadOrStore(requestID, &bytes.Buffer{})
		buffer := buf.(*bytes.Buffer)
		// Append data to per-request buffer
		buffer.Write(b.ResponseBody.Body)

		if !b.ResponseBody.EndOfStream {
			// Partial data received, wait for more chunks, we just return a common response here.
			return &extProcPb.ProcessingResponse{
				Response: &extProcPb.ProcessingResponse_ResponseBody{
					ResponseBody: &extProcPb.BodyResponse{
						Response: &extProcPb.CommonResponse{},
					},
				},
			}, complete
		}

		// Last part received, process the full response
		finalBody := buffer.Bytes()
		// Clean up the buffer after final processing
		requestBuffers.Delete(requestID)

		if err := json.Unmarshal(finalBody, &res); err != nil {
			klog.ErrorS(err, "error to unmarshal response", "requestID", requestID, "responseBody", string(b.ResponseBody.GetBody()))
			complete = true
			return generateErrorResponse(
				envoyTypePb.StatusCode_InternalServerError,
				[]*configPb.HeaderValueOption{{Header: &configPb.HeaderValue{
					Key: HeaderErrorResponseUnmarshal, RawValue: []byte("true"),
				}}},
				err.Error()), complete
		} else if len(res.Model) == 0 {
			msg := ErrorUnknownResponse.Error()
			responseBodyContent := string(b.ResponseBody.GetBody())
			if len(responseBodyContent) != 0 {
				msg = responseBodyContent
			}
			klog.ErrorS(err, "unexpected response", "requestID", requestID, "responseBody", responseBodyContent)
			complete = true
			return generateErrorResponse(
				envoyTypePb.StatusCode_InternalServerError,
				[]*configPb.HeaderValueOption{{Header: &configPb.HeaderValue{
					Key: HeaderErrorResponseUnknown, RawValue: []byte("true"),
				}}},
				msg), complete
		}
		// Do not overwrite model, res can be empty.
		usage = res.Usage
	}

	var requestEnd string
	if usage.TotalTokens != 0 {
		complete = true
		// Update promptTokens and completeTokens
		promptTokens = usage.PromptTokens
		completionTokens = usage.CompletionTokens
		// Count token per user.
		if user.Name != "" {
			tpm, err := s.ratelimiter.Incr(ctx, fmt.Sprintf("%v_TPM_CURRENT", user), res.Usage.TotalTokens)
			if err != nil {
				return generateErrorResponse(
					envoyTypePb.StatusCode_InternalServerError,
					[]*configPb.HeaderValueOption{{Header: &configPb.HeaderValue{
						Key: HeaderErrorIncrTPM, RawValue: []byte("true"),
					}}},
					err.Error()), complete
			}

			headers = append(headers,
				&configPb.HeaderValueOption{
					Header: &configPb.HeaderValue{
						Key:      HeaderUpdateRPM,
						RawValue: []byte(fmt.Sprintf("%d", rpm)),
					},
				},
				&configPb.HeaderValueOption{
					Header: &configPb.HeaderValue{
						Key:      HeaderUpdateTPM,
						RawValue: []byte(fmt.Sprintf("%d", tpm)),
					},
				},
			)
			requestEnd = fmt.Sprintf(requestEnd+"rpm: %s, tpm: %s, ", rpm, tpm)
		}

		if routerCtx != nil {
			targetPodIP := routerCtx.TargetAddress()
			headers = append(headers,
				&configPb.HeaderValueOption{
					Header: &configPb.HeaderValue{
						Key:      HeaderTargetPod,
						RawValue: []byte(targetPodIP),
					},
				},
			)
			requestEnd = fmt.Sprintf(requestEnd+"targetPod: %s", targetPodIP)
		}

		klog.Infof("request end, requestID: %s - %s", requestID, requestEnd)
	}

	return &extProcPb.ProcessingResponse{
		Response: &extProcPb.ProcessingResponse_ResponseBody{
			ResponseBody: &extProcPb.BodyResponse{
				Response: &extProcPb.CommonResponse{
					HeaderMutation: &extProcPb.HeaderMutation{
						SetHeaders: headers,
					},
				},
			},
		},
	}, complete
}<|MERGE_RESOLUTION|>--- conflicted
+++ resolved
@@ -48,17 +48,14 @@
 
 	defer func() {
 		// Wrapped in a function to delay the evaluation of parameters. Using complete to make sure DoneRequestTrace only call once for a request.
-<<<<<<< HEAD
 		if !hasCompleted && complete && b.ResponseBody.EndOfStream {
-			s.cache.DoneRequestTrace(routerCtx, requestID, model, promptTokens, completionTokens, traceTerm)
+      if enableGPUOptimizerTracing {
+			  s.cache.DoneRequestTrace(routerCtx, requestID, model, promptTokens, completionTokens, traceTerm)
+      }
 			if routerCtx != nil {
 				routerCtx.Delete()
 			}
-=======
-		if enableGPUOptimizerTracing && !hasCompleted && complete && b.ResponseBody.EndOfStream {
-			s.cache.DoneRequestTrace(requestID, model, promptTokens, completionTokens, traceTerm)
->>>>>>> f04226ad
-		}
+    }
 	}()
 
 	if stream {

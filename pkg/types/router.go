--- conflicted
+++ resolved
@@ -23,7 +23,6 @@
 	Route(ctx *RoutingContext, readyPodList PodList) (string, error)
 }
 
-<<<<<<< HEAD
 // FallbackRouter enables router chaining by set a fallback router.
 type FallbackRouter interface {
 	Router
@@ -32,10 +31,7 @@
 	SetFallback(RoutingAlgorithm, RouterProviderFunc)
 }
 
-// RouterFunc provides a stateful way to get a router, allowing a struct to provide the router by strategy and model.
-=======
 // RouterProvider provides a stateful way to get a router, allowing a struct to provide the router by strategy and model.
->>>>>>> f8880282
 type RouterProvider interface {
 	// GetRouter returns the router
 	GetRouter(ctx *RoutingContext) (Router, error)

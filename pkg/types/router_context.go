--- conflicted
+++ resolved
@@ -40,22 +40,15 @@
 // It can be extended with more fields as needed in the future.
 type RoutingContext struct {
 	context.Context
-<<<<<<< HEAD
 	Algorithm   RoutingAlgorithm
 	Model       string
 	Message     string
 	RequestID   string
+	User        *string
 	RequestTime time.Time // Time when the routing context is created.
 	PendingLoad float64   // Normalized pending load of request, available after AddRequestCount call.
 	TraceTerm   int64     // Trace term identifier, available after AddRequestCount call.
 	RoutedTime  time.Time
-=======
-	Algorithm RoutingAlgorithm
-	Model     string
-	Message   string
-	RequestID string
-	User      *string
->>>>>>> f8880282
 
 	targetPodSet chan struct{}
 	targetPod    atomic.Pointer[v1.Pod]
@@ -70,25 +63,15 @@
 	New: func() any { return &RoutingContext{} },
 }
 
-<<<<<<< HEAD
-func (alg RoutingAlgorithm) NewContext(ctx context.Context, model, message, requestID string) *RoutingContext {
+func (alg RoutingAlgorithm) NewContext(ctx context.Context, model, message, requestID, user string) *RoutingContext {
 	request := requestPool.Get().(*RoutingContext)
-	request.reset(ctx, alg, model, message, requestID)
+	request.reset(ctx, alg, model, message, requestID, user)
 	return request
 }
 
-func NewRoutingContext(ctx context.Context, algorithms RoutingAlgorithm, model, message, requestID string) *RoutingContext {
+func NewRoutingContext(ctx context.Context, algorithms RoutingAlgorithm, model, message, requestID, user string) *RoutingContext {
 	request := requestPool.Get().(*RoutingContext)
-	request.reset(ctx, algorithms, model, message, requestID)
-=======
-func NewRoutingContext(ctx context.Context, algorithms RoutingAlgorithm, model string, message string, requestID string, user string) *RoutingContext {
-	request := requestPool.Get().(*RoutingContext)
-	var userPtr *string
-	if user != "" {
-		userPtr = &user
-	}
-	request.reset(ctx, algorithms, model, message, requestID, userPtr)
->>>>>>> f8880282
+	request.reset(ctx, algorithms, model, message, requestID, user)
 	return request
 }
 
@@ -213,23 +196,20 @@
 	return fmt.Sprintf("%v:%v", pod.Status.PodIP, podMetricPort)
 }
 
-<<<<<<< HEAD
-func (r *RoutingContext) reset(ctx context.Context, algorithms RoutingAlgorithm, model, message, requestID string) {
-=======
-func (r *RoutingContext) reset(ctx context.Context, algorithms RoutingAlgorithm, model string, message string, requestID string, user *string) {
->>>>>>> f8880282
+func (r *RoutingContext) reset(ctx context.Context, algorithms RoutingAlgorithm, model, message, requestID, user string) {
 	r.Context = ctx
 	r.Algorithm = algorithms
 	r.Model = model
 	r.Message = message
 	r.RequestID = requestID
-<<<<<<< HEAD
 	r.RequestTime = time.Now()
 	r.tokens = nil
 	r.predictor = nil
-=======
-	r.User = user
->>>>>>> f8880282
+	if user != "" {
+		r.User = &user
+	} else {
+		r.User = nil
+	}
 	r.targetPodSet = make(chan struct{}) // Initialize channel
 	r.targetPod.Store(nilPod)
 	r.lastError = nil

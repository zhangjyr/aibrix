/*
Copyright 2024 The Aibrix Team.

Licensed under the Apache License, Version 2.0 (the "License");
you may not use this file except in compliance with the License.
You may obtain a copy of the License at

    http://www.apache.org/licenses/LICENSE-2.0

Unless required by applicable law or agreed to in writing, software
distributed under the License is distributed on an "AS IS" BASIS,
WITHOUT WARRANTIES OR CONDITIONS OF ANY KIND, either express or implied.
See the License for the specific language governing permissions and
limitations under the License.
*/

package types

import (
	"context"
	"fmt"
	"sync"
	"sync/atomic"
	"time"

	"github.com/vllm-project/aibrix/pkg/utils"
	v1 "k8s.io/api/core/v1"
)

const podMetricPort = "8000"

var nilPod = &v1.Pod{}

type RequestFeatures []float64

// RoutingAlgorithms defines the routing algorithms
type RoutingAlgorithm string

// RoutingContext encapsulates the context information required for routing.
// It can be extended with more fields as needed in the future.
type RoutingContext struct {
	context.Context
<<<<<<< HEAD
	Algorithm   RoutingAlgorithm
	RequestID   string
	Model       string
	Message     string
	RequestTime time.Time // Time when the routing context is created.
	PendingLoad float64   // Normalized pending load of request, available after AddRequestCount call.
	TraceTerm   int64     // Trace term identifier, available after AddRequestCount call.
	RoutedTime  time.Time
=======
	Algorithm RoutingAlgorithm
	Model     string
	Message   string
	RequestID string
>>>>>>> c94029bf

	targetPodSet chan struct{}
	targetPod    atomic.Pointer[v1.Pod]
	lastError    error
	debugDelay   time.Duration
	tokens       []int
	predictor    OutputPredictor
	statsUpdated int32 // Use to flag if in-memory realtime statistics has been updated for the request.
}

var requestPool = sync.Pool{
	New: func() any { return &RoutingContext{} },
}

<<<<<<< HEAD
func (alg RoutingAlgorithm) NewContext(ctx context.Context, requestID, model, message string) *RoutingContext {
	request := requestPool.Get().(*RoutingContext)
	request.reset(ctx, alg, requestID, model, message)
	return request
}

func NewRoutingContext(ctx context.Context, algorithm RoutingAlgorithm, requestID, model, message string) *RoutingContext {
	request := requestPool.Get().(*RoutingContext)
	request.reset(ctx, algorithm, requestID, model, message)
=======
func (alg RoutingAlgorithm) NewContext(ctx context.Context, model string, message string, requestID string) *RoutingContext {
	request := requestPool.Get().(*RoutingContext)
	request.reset(ctx, alg, model, message, requestID)
	return request
}

func NewRoutingContext(ctx context.Context, algorithms RoutingAlgorithm, model string, message string, requestID string) *RoutingContext {
	request := requestPool.Get().(*RoutingContext)
	request.reset(ctx, algorithms, model, message, requestID)
>>>>>>> c94029bf
	return request
}

func (r *RoutingContext) SetOutputPreditor(predictor OutputPredictor) (old OutputPredictor) {
	old = r.predictor
	r.predictor = predictor
	return
}

func (r *RoutingContext) Delete() {
	r.SetTargetPod(nil) // Unblock waiting TargetPod() call
	requestPool.Put(r)
}

func (r *RoutingContext) PromptTokens() ([]int, error) {
	if r.tokens == nil {
		var err error
		r.tokens, err = utils.TokenizeInputText(r.Message)
		if err != nil {
			return nil, err
		}
	}
	return r.tokens, nil
}

func (r *RoutingContext) PromptLength() (int, error) {
	tokens, err := r.PromptTokens()
	if err != nil {
		return 0, err
	}
	return len(tokens), nil
}

func (r *RoutingContext) TokenLength() (int, error) {
	promptLen, err := r.PromptLength()
	if err != nil {
		return 0, err
	}

	if r.predictor == nil {
		return 0, fmt.Errorf("output predictor not set")
	}

	return r.predictor.Predict(promptLen), nil
}

func (r *RoutingContext) Features() (RequestFeatures, error) {
	promptLen, err := r.PromptLength()
	if err != nil {
		return nil, err
	}

	outputLen, err := r.TokenLength()
	if err != nil {
		return nil, err
	}

	return RequestFeatures{float64(outputLen), float64(promptLen)}, nil
}

func (r *RoutingContext) SetTargetPod(pod *v1.Pod) {
	if r.targetPod.CompareAndSwap(nilPod, pod) { // Use CompareAndSwap to ensure close channel only once
		r.RoutedTime = time.Now()
		close(r.targetPodSet)
	}
}

func (r *RoutingContext) SetError(err error) {
	r.lastError = err
	r.SetTargetPod(nil)
}

func (r *RoutingContext) TargetPod() *v1.Pod {
	targetPod := r.targetPod.Load()
	if targetPod == nilPod {
		r.debugWait()
		<-r.targetPodSet // No blocking if targetPod is set after last "targetPod == nil"
		targetPod = r.targetPod.Load()
	}

	return targetPod
}

func (r *RoutingContext) GetError() error {
	if r.TargetPod() == nil {
		return r.lastError
	}
	return nil
}

func (r *RoutingContext) TargetAddress() string {
	pod := r.TargetPod()
	if pod == nil {
		return ""
	}
	return r.targetAddress(r.TargetPod())
}

func (r *RoutingContext) HasRouted() bool {
	pod := r.targetPod.Load()
	return pod != nilPod && pod != nil
}

func (r *RoutingContext) CanUpdateStats() bool {
	return atomic.CompareAndSwapInt32(&r.statsUpdated, 0, 1)
}

func (r *RoutingContext) GetRoutingDelay() time.Duration {
	return r.RoutedTime.Sub(r.RequestTime)
}

func (r *RoutingContext) targetAddress(pod *v1.Pod) string {
	return fmt.Sprintf("%v:%v", pod.Status.PodIP, podMetricPort)
}

<<<<<<< HEAD
func (r *RoutingContext) reset(ctx context.Context, algorithms RoutingAlgorithm, requestID string, model string, message string) {
=======
func (r *RoutingContext) reset(ctx context.Context, algorithms RoutingAlgorithm, model string, message string, requestID string) {
>>>>>>> c94029bf
	r.Context = ctx
	r.Algorithm = algorithms
	r.RequestID = requestID
	r.Model = model
	r.Message = message
<<<<<<< HEAD
	r.RequestTime = time.Now()
	r.tokens = nil
	r.predictor = nil
=======
	r.RequestID = requestID
>>>>>>> c94029bf
	r.targetPodSet = make(chan struct{}) // Initialize channel
	r.targetPod.Store(nilPod)
	r.lastError = nil
}

func (r *RoutingContext) debugWait() {
	if r.debugDelay > 0 {
		time.Sleep(r.debugDelay)
	}
}<|MERGE_RESOLUTION|>--- conflicted
+++ resolved
@@ -40,21 +40,14 @@
 // It can be extended with more fields as needed in the future.
 type RoutingContext struct {
 	context.Context
-<<<<<<< HEAD
 	Algorithm   RoutingAlgorithm
-	RequestID   string
 	Model       string
 	Message     string
+	RequestID   string
 	RequestTime time.Time // Time when the routing context is created.
 	PendingLoad float64   // Normalized pending load of request, available after AddRequestCount call.
 	TraceTerm   int64     // Trace term identifier, available after AddRequestCount call.
 	RoutedTime  time.Time
-=======
-	Algorithm RoutingAlgorithm
-	Model     string
-	Message   string
-	RequestID string
->>>>>>> c94029bf
 
 	targetPodSet chan struct{}
 	targetPod    atomic.Pointer[v1.Pod]
@@ -69,27 +62,15 @@
 	New: func() any { return &RoutingContext{} },
 }
 
-<<<<<<< HEAD
-func (alg RoutingAlgorithm) NewContext(ctx context.Context, requestID, model, message string) *RoutingContext {
-	request := requestPool.Get().(*RoutingContext)
-	request.reset(ctx, alg, requestID, model, message)
-	return request
-}
-
-func NewRoutingContext(ctx context.Context, algorithm RoutingAlgorithm, requestID, model, message string) *RoutingContext {
-	request := requestPool.Get().(*RoutingContext)
-	request.reset(ctx, algorithm, requestID, model, message)
-=======
-func (alg RoutingAlgorithm) NewContext(ctx context.Context, model string, message string, requestID string) *RoutingContext {
+func (alg RoutingAlgorithm) NewContext(ctx context.Context, model, message, requestID string) *RoutingContext {
 	request := requestPool.Get().(*RoutingContext)
 	request.reset(ctx, alg, model, message, requestID)
 	return request
 }
 
-func NewRoutingContext(ctx context.Context, algorithms RoutingAlgorithm, model string, message string, requestID string) *RoutingContext {
+func NewRoutingContext(ctx context.Context, algorithms RoutingAlgorithm, model, message, requestID string) *RoutingContext {
 	request := requestPool.Get().(*RoutingContext)
 	request.reset(ctx, algorithms, model, message, requestID)
->>>>>>> c94029bf
 	return request
 }
 
@@ -205,23 +186,15 @@
 	return fmt.Sprintf("%v:%v", pod.Status.PodIP, podMetricPort)
 }
 
-<<<<<<< HEAD
-func (r *RoutingContext) reset(ctx context.Context, algorithms RoutingAlgorithm, requestID string, model string, message string) {
-=======
-func (r *RoutingContext) reset(ctx context.Context, algorithms RoutingAlgorithm, model string, message string, requestID string) {
->>>>>>> c94029bf
+func (r *RoutingContext) reset(ctx context.Context, algorithms RoutingAlgorithm, model, message, requestID string) {
 	r.Context = ctx
 	r.Algorithm = algorithms
-	r.RequestID = requestID
 	r.Model = model
 	r.Message = message
-<<<<<<< HEAD
+	r.RequestID = requestID
 	r.RequestTime = time.Now()
 	r.tokens = nil
 	r.predictor = nil
-=======
-	r.RequestID = requestID
->>>>>>> c94029bf
 	r.targetPodSet = make(chan struct{}) // Initialize channel
 	r.targetPod.Store(nilPod)
 	r.lastError = nil

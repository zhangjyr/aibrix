/*
Copyright 2024 The Aibrix Team.

Licensed under the Apache License, Version 2.0 (the "License");
you may not use this file except in compliance with the License.
You may obtain a copy of the License at

    http://www.apache.org/licenses/LICENSE-2.0

Unless required by applicable law or agreed to in writing, software
distributed under the License is distributed on an "AS IS" BASIS,
WITHOUT WARRANTIES OR CONDITIONS OF ANY KIND, either express or implied.
See the License for the specific language governing permissions and
limitations under the License.
*/

package utils

import (
	"context"
	"fmt"
<<<<<<< HEAD
	"regexp"
=======
	"strings"
>>>>>>> f8880282

	"k8s.io/klog/v2"

	v1 "k8s.io/api/core/v1"
	metav1 "k8s.io/apimachinery/pkg/apis/meta/v1"
	"k8s.io/apimachinery/pkg/labels"
	"sigs.k8s.io/controller-runtime/pkg/client"
)

const (
	NAMESPACE = "aibrix-system"
)

<<<<<<< HEAD
var DeploymentIdentifier string = getDeploymentIdentifier()

func getDeploymentIdentifier() string {
	return LoadEnv("AIBRIX_POD_DEPLOYMENT_LABEL", "app.kubernetes.io/name")
=======
// GeneratePodKey generates a key in the format "namespace/name" for a given pod.
func GeneratePodKey(podNamespace, podName string) string {
	return fmt.Sprintf("%s/%s", podNamespace, podName)
}

// ParsePodKey parses a key in the format "namespace/podName".
// Returns (namespace, podName, success).
func ParsePodKey(key string) (string, string, bool) {
	parts := strings.Split(key, "/")
	if len(parts) != 2 {
		klog.V(4).Infof("Invalid key format: %q. Expected format: namespace/name", key)
		return "", "", false
	}
	return parts[0], parts[1], true
>>>>>>> f8880282
}

// IsPodTerminating check if pod is in terminating status via whether the deletion timestamp is set
func IsPodTerminating(pod *v1.Pod) bool {
	return pod.ObjectMeta.DeletionTimestamp != nil
}

// IsPodReady returns true if a pod is ready; false otherwise.
func IsPodReady(pod *v1.Pod) bool {
	return IsPodReadyConditionTrue(pod.Status)
}

// IsPodReadyConditionTrue returns true if a pod is ready; false otherwise.
func IsPodReadyConditionTrue(status v1.PodStatus) bool {
	condition := GetPodReadyCondition(status)
	return condition != nil && condition.Status == v1.ConditionTrue
}

// GetPodReadyCondition extracts the pod ready condition from the given status and returns that.
// Returns nil if the condition is not present.
func GetPodReadyCondition(status v1.PodStatus) *v1.PodCondition {
	_, condition := GetPodCondition(&status, v1.PodReady)
	return condition
}

// GetPodCondition extracts the provided condition from the given status and returns that.
// Returns nil and -1 if the condition is not present, and the index of the located condition.
func GetPodCondition(status *v1.PodStatus, conditionType v1.PodConditionType) (int, *v1.PodCondition) {
	if status == nil {
		return -1, nil
	}
	return GetPodConditionFromList(status.Conditions, conditionType)
}

// GetPodConditionFromList extracts the provided condition from the given list of condition and
// returns the index of the condition and the condition. Returns -1 and nil if the condition is not present.
func GetPodConditionFromList(conditions []v1.PodCondition, conditionType v1.PodConditionType) (int, *v1.PodCondition) {
	if conditions == nil {
		return -1, nil
	}
	for i := range conditions {
		if conditions[i].Type == conditionType {
			return i, &conditions[i]
		}
	}
	return -1, nil
}

// SetConditionInList sets the specific condition type on the given PodAutoscaler to the specified value with the given
// reason and message.
// The message and args are treated like a format string.
// The condition will be added if it is not present. The new list will be returned.
func SetConditionInList(inputList []metav1.Condition, conditionType string, status metav1.ConditionStatus, reason, message string, args ...interface{}) []metav1.Condition {
	resList := inputList
	var existingCond *metav1.Condition
	for i, condition := range resList {
		if condition.Type == conditionType {
			// can't take a pointer to an iteration variable
			existingCond = &resList[i]
			break
		}
	}

	if existingCond == nil {
		resList = append(resList, metav1.Condition{
			Type: conditionType,
		})
		existingCond = &resList[len(resList)-1]
	}

	if existingCond.Status != status {
		existingCond.LastTransitionTime = metav1.Now()
	}

	existingCond.Status = status
	existingCond.Reason = reason
	existingCond.Message = fmt.Sprintf(message, args...)

	return resList
}

func GetPodListByLabelSelector(ctx context.Context, podLister client.Client, namespace string, selector labels.Selector) (*v1.PodList, error) {
	podList := &v1.PodList{}
	err := podLister.List(ctx, podList, &client.ListOptions{
		Namespace:     namespace,
		LabelSelector: selector,
	})
	if err != nil {
		return nil, fmt.Errorf("unable to get pods: %v", err)
	}
	return podList, nil
}

func CountReadyPods(podList *v1.PodList) (int64, error) {
	if podList == nil || len(podList.Items) == 0 {
		return 0, nil
	}

	readyPodCount := 0
	for _, pod := range podList.Items {
		isReady := IsPodReady(&pod)
		if pod.Status.Phase == v1.PodRunning && isReady {
			readyPodCount++
		}
		klog.V(4).InfoS("CountReadyPods Pod status", "name", pod.Name, "phase", pod.Status.Phase, "ready", isReady)
	}

	return int64(readyPodCount), nil
}

func FilterReadyPod(pod *v1.Pod) bool {
	return pod.Status.PodIP != "" && !IsPodTerminating(pod) && IsPodReady(pod)
}

// CountRoutablePods filters and returns the number of pods that are routable.
// A pod is routable if it have a valid PodIP and not in terminating state.
func CountRoutablePods(pods []*v1.Pod) (cnt int) {
	for _, pod := range pods {
		if !FilterReadyPod(pod) {
			continue
		}
		cnt++
	}
	return
}

// FilterRoutablePods filters and returns a list of pods that are routable.
// A pod is routable if it have a valid PodIP and not in terminating state.
func FilterRoutablePods(pods []*v1.Pod) []*v1.Pod {
	readyPods := make([]*v1.Pod, 0, len(pods))
	for _, pod := range pods {
		if !FilterReadyPod(pod) {
			continue
		}
		readyPods = append(readyPods, pod)
	}
	return readyPods
}

// FilterRoutablePodsInPlace filters a list of pods that are routable.
// A pod is routable if it have a valid PodIP and not in terminating state.
func FilterRoutablePodsInPlace(pods []*v1.Pod) []*v1.Pod {
	readyCnt := 0
	for i, pod := range pods {
		if !FilterReadyPod(pod) {
			continue
		} else if readyCnt != i {
			pods[readyCnt] = pod
		}
		readyCnt++
	}
	return pods[:readyCnt]
}

// FilterActivePods returns active pods.
func FilterActivePods(pods []v1.Pod) []v1.Pod {
	return FilterPods(pods, FilterReadyPod)
}

type filterPod func(p *v1.Pod) bool

// FilterPods returns replica sets that are filtered by filterFn (all returned ones should match filterFn).
func FilterPods(pods []v1.Pod, filterFn filterPod) []v1.Pod {
	var filtered []v1.Pod
	for i := range pods {
		if filterFn(&pods[i]) {
			filtered = append(filtered, pods[i])
		}
	}
	return filtered
}

func FilterPodByName(podname string, pods []*v1.Pod) (*v1.Pod, bool) {
	for _, pod := range pods {
		if pod.Name == podname {
			return pod, true
		}
	}
	return nil, false
}

<<<<<<< HEAD
func DeploymentNameFromPod(pod *v1.Pod) string {
	if dpName, ok := pod.Labels[DeploymentIdentifier]; ok {
		return dpName
	}

	// Try load from ReplicaSet
	ownerReferences := pod.OwnerReferences
	if len(ownerReferences) > 0 {
		for _, ownerRef := range ownerReferences {
			if ownerRef.Kind == "ReplicaSet" {
				replicasetName := ownerRef.Name
				re := regexp.MustCompile(`^(.*)-\w+$`)
				matches := re.FindStringSubmatch(replicasetName)
				if len(matches) > 1 {
					return matches[1]
				} else {
					return ""
				}
			}
		}
	}

	return ""
=======
// SelectRandomPod selects a random pod from the provided list, ensuring it's routable.
// It returns an error if no ready pods are available.
func SelectRandomPod(pods []*v1.Pod, randomFn func(int) int) (*v1.Pod, error) {
	readyPods := FilterRoutablePods(pods)
	if len(readyPods) == 0 {
		return nil, fmt.Errorf("no ready pods available for random selection")
	}
	randomPod := readyPods[randomFn(len(readyPods))]
	return randomPod, nil
>>>>>>> f8880282
}<|MERGE_RESOLUTION|>--- conflicted
+++ resolved
@@ -19,11 +19,8 @@
 import (
 	"context"
 	"fmt"
-<<<<<<< HEAD
 	"regexp"
-=======
 	"strings"
->>>>>>> f8880282
 
 	"k8s.io/klog/v2"
 
@@ -37,12 +34,12 @@
 	NAMESPACE = "aibrix-system"
 )
 
-<<<<<<< HEAD
 var DeploymentIdentifier string = getDeploymentIdentifier()
 
 func getDeploymentIdentifier() string {
 	return LoadEnv("AIBRIX_POD_DEPLOYMENT_LABEL", "app.kubernetes.io/name")
-=======
+}
+
 // GeneratePodKey generates a key in the format "namespace/name" for a given pod.
 func GeneratePodKey(podNamespace, podName string) string {
 	return fmt.Sprintf("%s/%s", podNamespace, podName)
@@ -57,7 +54,6 @@
 		return "", "", false
 	}
 	return parts[0], parts[1], true
->>>>>>> f8880282
 }
 
 // IsPodTerminating check if pod is in terminating status via whether the deletion timestamp is set
@@ -230,6 +226,7 @@
 	return filtered
 }
 
+// FilterPodByName returns the pod with the given name.
 func FilterPodByName(podname string, pods []*v1.Pod) (*v1.Pod, bool) {
 	for _, pod := range pods {
 		if pod.Name == podname {
@@ -239,7 +236,9 @@
 	return nil, false
 }
 
-<<<<<<< HEAD
+// DeploymentNameFromPod extracts the deployment name from the pod using two methods:
+// 1. If the pod has a label with the key "app.kubernetes.io/name", its value is considered the deployment name.
+// 2. If the pod has an owner reference of kind "ReplicaSet", the deployment name is extracted from the owner reference's name.
 func DeploymentNameFromPod(pod *v1.Pod) string {
 	if dpName, ok := pod.Labels[DeploymentIdentifier]; ok {
 		return dpName
@@ -263,7 +262,8 @@
 	}
 
 	return ""
-=======
+}
+
 // SelectRandomPod selects a random pod from the provided list, ensuring it's routable.
 // It returns an error if no ready pods are available.
 func SelectRandomPod(pods []*v1.Pod, randomFn func(int) int) (*v1.Pod, error) {
@@ -273,5 +273,4 @@
 	}
 	randomPod := readyPods[randomFn(len(readyPods))]
 	return randomPod, nil
->>>>>>> f8880282
 }
/*
Copyright 2024 The Aibrix Team.

Licensed under the Apache License, Version 2.0 (the "License");
you may not use this file except in compliance with the License.
You may obtain a copy of the License at

    http://www.apache.org/licenses/LICENSE-2.0

Unless required by applicable law or agreed to in writing, software
distributed under the License is distributed on an "AS IS" BASIS,
WITHOUT WARRANTIES OR CONDITIONS OF ANY KIND, either express or implied.
See the License for the specific language governing permissions and
limitations under the License.
*/

package utils

import (
	"context"
	"fmt"

	"k8s.io/klog/v2"

	v1 "k8s.io/api/core/v1"
	metav1 "k8s.io/apimachinery/pkg/apis/meta/v1"
	"k8s.io/apimachinery/pkg/labels"
	"sigs.k8s.io/controller-runtime/pkg/client"
)

const (
	NAMESPACE = "aibrix-system"
)

// IsPodTerminating check if pod is in terminating status via whether the deletion timestamp is set
func IsPodTerminating(pod *v1.Pod) bool {
	return pod.ObjectMeta.DeletionTimestamp != nil
}

// IsPodReady returns true if a pod is ready; false otherwise.
func IsPodReady(pod *v1.Pod) bool {
	return IsPodReadyConditionTrue(pod.Status)
}

// IsPodReadyConditionTrue returns true if a pod is ready; false otherwise.
func IsPodReadyConditionTrue(status v1.PodStatus) bool {
	condition := GetPodReadyCondition(status)
	return condition != nil && condition.Status == v1.ConditionTrue
}

// GetPodReadyCondition extracts the pod ready condition from the given status and returns that.
// Returns nil if the condition is not present.
func GetPodReadyCondition(status v1.PodStatus) *v1.PodCondition {
	_, condition := GetPodCondition(&status, v1.PodReady)
	return condition
}

// GetPodCondition extracts the provided condition from the given status and returns that.
// Returns nil and -1 if the condition is not present, and the index of the located condition.
func GetPodCondition(status *v1.PodStatus, conditionType v1.PodConditionType) (int, *v1.PodCondition) {
	if status == nil {
		return -1, nil
	}
	return GetPodConditionFromList(status.Conditions, conditionType)
}

// GetPodConditionFromList extracts the provided condition from the given list of condition and
// returns the index of the condition and the condition. Returns -1 and nil if the condition is not present.
func GetPodConditionFromList(conditions []v1.PodCondition, conditionType v1.PodConditionType) (int, *v1.PodCondition) {
	if conditions == nil {
		return -1, nil
	}
	for i := range conditions {
		if conditions[i].Type == conditionType {
			return i, &conditions[i]
		}
	}
	return -1, nil
}

// SetConditionInList sets the specific condition type on the given PodAutoscaler to the specified value with the given
// reason and message.
// The message and args are treated like a format string.
// The condition will be added if it is not present. The new list will be returned.
func SetConditionInList(inputList []metav1.Condition, conditionType string, status metav1.ConditionStatus, reason, message string, args ...interface{}) []metav1.Condition {
	resList := inputList
	var existingCond *metav1.Condition
	for i, condition := range resList {
		if condition.Type == conditionType {
			// can't take a pointer to an iteration variable
			existingCond = &resList[i]
			break
		}
	}

	if existingCond == nil {
		resList = append(resList, metav1.Condition{
			Type: conditionType,
		})
		existingCond = &resList[len(resList)-1]
	}

	if existingCond.Status != status {
		existingCond.LastTransitionTime = metav1.Now()
	}

	existingCond.Status = status
	existingCond.Reason = reason
	existingCond.Message = fmt.Sprintf(message, args...)

	return resList
}

func GetPodListByLabelSelector(ctx context.Context, podLister client.Client, namespace string, selector labels.Selector) (*v1.PodList, error) {
	podList := &v1.PodList{}
	err := podLister.List(ctx, podList, &client.ListOptions{
		Namespace:     namespace,
		LabelSelector: selector,
	})
	if err != nil {
		return nil, fmt.Errorf("unable to get pods: %v", err)
	}
	return podList, nil
}

func CountReadyPods(podList *v1.PodList) (int64, error) {
	if podList == nil || len(podList.Items) == 0 {
		return 0, nil
	}

	readyPodCount := 0
	for _, pod := range podList.Items {
		isReady := IsPodReady(&pod)
		if pod.Status.Phase == v1.PodRunning && isReady {
			readyPodCount++
		}
		klog.V(4).InfoS("CountReadyPods Pod status", "name", pod.Name, "phase", pod.Status.Phase, "ready", isReady)
	}

	return int64(readyPodCount), nil
}

func FilterReadyPod(pod *v1.Pod) bool {
	return pod.Status.PodIP != "" && !IsPodTerminating(pod) && IsPodReady(pod)
}

<<<<<<< HEAD
// CountRoutablePods filters and returns the number of pods that have a valid PodIP.
=======
// CountRoutablePods filters and returns the number of pods that are routable.
// A pod is routable if it have a valid PodIP and not in terminating state.
>>>>>>> 4d7347c7
func CountRoutablePods(pods []*v1.Pod) (cnt int) {
	for _, pod := range pods {
		if !FilterReadyPod(pod) {
			continue
		}
		cnt++
	}
	return
}

<<<<<<< HEAD
// FilterRoutablePods filters and returns a list of pods that have a valid PodIP.
=======
// FilterRoutablePods filters and returns a list of pods that are routable.
// A pod is routable if it have a valid PodIP and not in terminating state.
>>>>>>> 4d7347c7
func FilterRoutablePods(pods []*v1.Pod) []*v1.Pod {
	readyPods := make([]*v1.Pod, 0, len(pods))
	for _, pod := range pods {
		if !FilterReadyPod(pod) {
			continue
		}
		readyPods = append(readyPods, pod)
	}
	return readyPods
}

<<<<<<< HEAD
// FilterRoutablePods filters and returns a list of pods that have a valid PodIP.
=======
// FilterRoutablePodsInPlace filters a list of pods that are routable.
// A pod is routable if it have a valid PodIP and not in terminating state.
>>>>>>> 4d7347c7
func FilterRoutablePodsInPlace(pods []*v1.Pod) []*v1.Pod {
	readyCnt := 0
	for i, pod := range pods {
		if !FilterReadyPod(pod) {
			continue
		} else if readyCnt != i {
			pods[readyCnt] = pod
		}
		readyCnt++
	}
	return pods[:readyCnt]
}

// FilterActivePods returns active pods.
func FilterActivePods(pods []v1.Pod) []v1.Pod {
	return FilterPods(pods, FilterReadyPod)
}

type filterPod func(p *v1.Pod) bool

// FilterPods returns replica sets that are filtered by filterFn (all returned ones should match filterFn).
func FilterPods(pods []v1.Pod, filterFn filterPod) []v1.Pod {
	var filtered []v1.Pod
	for i := range pods {
		if filterFn(&pods[i]) {
			filtered = append(filtered, pods[i])
		}
	}
	return filtered
}<|MERGE_RESOLUTION|>--- conflicted
+++ resolved
@@ -144,12 +144,8 @@
 	return pod.Status.PodIP != "" && !IsPodTerminating(pod) && IsPodReady(pod)
 }
 
-<<<<<<< HEAD
-// CountRoutablePods filters and returns the number of pods that have a valid PodIP.
-=======
 // CountRoutablePods filters and returns the number of pods that are routable.
 // A pod is routable if it have a valid PodIP and not in terminating state.
->>>>>>> 4d7347c7
 func CountRoutablePods(pods []*v1.Pod) (cnt int) {
 	for _, pod := range pods {
 		if !FilterReadyPod(pod) {
@@ -160,12 +156,8 @@
 	return
 }
 
-<<<<<<< HEAD
-// FilterRoutablePods filters and returns a list of pods that have a valid PodIP.
-=======
 // FilterRoutablePods filters and returns a list of pods that are routable.
 // A pod is routable if it have a valid PodIP and not in terminating state.
->>>>>>> 4d7347c7
 func FilterRoutablePods(pods []*v1.Pod) []*v1.Pod {
 	readyPods := make([]*v1.Pod, 0, len(pods))
 	for _, pod := range pods {
@@ -177,12 +169,8 @@
 	return readyPods
 }
 
-<<<<<<< HEAD
-// FilterRoutablePods filters and returns a list of pods that have a valid PodIP.
-=======
 // FilterRoutablePodsInPlace filters a list of pods that are routable.
 // A pod is routable if it have a valid PodIP and not in terminating state.
->>>>>>> 4d7347c7
 func FilterRoutablePodsInPlace(pods []*v1.Pod) []*v1.Pod {
 	readyCnt := 0
 	for i, pod := range pods {

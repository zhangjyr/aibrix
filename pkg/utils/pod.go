/*
Copyright 2024 The Aibrix Team.

Licensed under the Apache License, Version 2.0 (the "License");
you may not use this file except in compliance with the License.
You may obtain a copy of the License at

    http://www.apache.org/licenses/LICENSE-2.0

Unless required by applicable law or agreed to in writing, software
distributed under the License is distributed on an "AS IS" BASIS,
WITHOUT WARRANTIES OR CONDITIONS OF ANY KIND, either express or implied.
See the License for the specific language governing permissions and
limitations under the License.
*/

package utils

import (
	"context"
	"fmt"
	"regexp"

	"k8s.io/klog/v2"

	v1 "k8s.io/api/core/v1"
	metav1 "k8s.io/apimachinery/pkg/apis/meta/v1"
	"k8s.io/apimachinery/pkg/labels"
	"sigs.k8s.io/controller-runtime/pkg/client"
)

const (
	NAMESPACE = "aibrix-system"
)

var DeploymentIdentifier string = getDeploymentIdentifier()

func getDeploymentIdentifier() string {
	return LoadEnv("AIBRIX_POD_DEPLOYMENT_LABEL", "app.kubernetes.io/name")
}

// IsPodTerminating check if pod is in terminating status via whether the deletion timestamp is set
func IsPodTerminating(pod *v1.Pod) bool {
	return pod.ObjectMeta.DeletionTimestamp != nil
}

// IsPodReady returns true if a pod is ready; false otherwise.
func IsPodReady(pod *v1.Pod) bool {
	return IsPodReadyConditionTrue(pod.Status)
}

// IsPodReadyConditionTrue returns true if a pod is ready; false otherwise.
func IsPodReadyConditionTrue(status v1.PodStatus) bool {
	condition := GetPodReadyCondition(status)
	return condition != nil && condition.Status == v1.ConditionTrue
}

// GetPodReadyCondition extracts the pod ready condition from the given status and returns that.
// Returns nil if the condition is not present.
func GetPodReadyCondition(status v1.PodStatus) *v1.PodCondition {
	_, condition := GetPodCondition(&status, v1.PodReady)
	return condition
}

// GetPodCondition extracts the provided condition from the given status and returns that.
// Returns nil and -1 if the condition is not present, and the index of the located condition.
func GetPodCondition(status *v1.PodStatus, conditionType v1.PodConditionType) (int, *v1.PodCondition) {
	if status == nil {
		return -1, nil
	}
	return GetPodConditionFromList(status.Conditions, conditionType)
}

// GetPodConditionFromList extracts the provided condition from the given list of condition and
// returns the index of the condition and the condition. Returns -1 and nil if the condition is not present.
func GetPodConditionFromList(conditions []v1.PodCondition, conditionType v1.PodConditionType) (int, *v1.PodCondition) {
	if conditions == nil {
		return -1, nil
	}
	for i := range conditions {
		if conditions[i].Type == conditionType {
			return i, &conditions[i]
		}
	}
	return -1, nil
}

// SetConditionInList sets the specific condition type on the given PodAutoscaler to the specified value with the given
// reason and message.
// The message and args are treated like a format string.
// The condition will be added if it is not present. The new list will be returned.
func SetConditionInList(inputList []metav1.Condition, conditionType string, status metav1.ConditionStatus, reason, message string, args ...interface{}) []metav1.Condition {
	resList := inputList
	var existingCond *metav1.Condition
	for i, condition := range resList {
		if condition.Type == conditionType {
			// can't take a pointer to an iteration variable
			existingCond = &resList[i]
			break
		}
	}

	if existingCond == nil {
		resList = append(resList, metav1.Condition{
			Type: conditionType,
		})
		existingCond = &resList[len(resList)-1]
	}

	if existingCond.Status != status {
		existingCond.LastTransitionTime = metav1.Now()
	}

	existingCond.Status = status
	existingCond.Reason = reason
	existingCond.Message = fmt.Sprintf(message, args...)

	return resList
}

func GetPodListByLabelSelector(ctx context.Context, podLister client.Client, namespace string, selector labels.Selector) (*v1.PodList, error) {
	podList := &v1.PodList{}
	err := podLister.List(ctx, podList, &client.ListOptions{
		Namespace:     namespace,
		LabelSelector: selector,
	})
	if err != nil {
		return nil, fmt.Errorf("unable to get pods: %v", err)
	}
	return podList, nil
}

func CountReadyPods(podList *v1.PodList) (int64, error) {
	if podList == nil || len(podList.Items) == 0 {
		return 0, nil
	}

	readyPodCount := 0
	for _, pod := range podList.Items {
		isReady := IsPodReady(&pod)
		if pod.Status.Phase == v1.PodRunning && isReady {
			readyPodCount++
		}
		klog.V(4).InfoS("CountReadyPods Pod status", "name", pod.Name, "phase", pod.Status.Phase, "ready", isReady)
	}

	return int64(readyPodCount), nil
}

func FilterReadyPod(pod *v1.Pod) bool {
	return pod.Status.PodIP != "" && !IsPodTerminating(pod) && IsPodReady(pod)
}

// CountRoutablePods filters and returns the number of pods that are routable.
// A pod is routable if it have a valid PodIP and not in terminating state.
func CountRoutablePods(pods []*v1.Pod) (cnt int) {
	for _, pod := range pods {
		if !FilterReadyPod(pod) {
			continue
		}
		cnt++
	}
	return
}

// FilterRoutablePods filters and returns a list of pods that are routable.
// A pod is routable if it have a valid PodIP and not in terminating state.
func FilterRoutablePods(pods []*v1.Pod) []*v1.Pod {
	readyPods := make([]*v1.Pod, 0, len(pods))
	for _, pod := range pods {
		if !FilterReadyPod(pod) {
			continue
		}
		readyPods = append(readyPods, pod)
	}
	return readyPods
}

// FilterRoutablePodsInPlace filters a list of pods that are routable.
// A pod is routable if it have a valid PodIP and not in terminating state.
func FilterRoutablePodsInPlace(pods []*v1.Pod) []*v1.Pod {
	readyCnt := 0
	for i, pod := range pods {
		if !FilterReadyPod(pod) {
			continue
		} else if readyCnt != i {
			pods[readyCnt] = pod
		}
		readyCnt++
	}
	return pods[:readyCnt]
}

// FilterActivePods returns active pods.
func FilterActivePods(pods []v1.Pod) []v1.Pod {
	return FilterPods(pods, FilterReadyPod)
}

type filterPod func(p *v1.Pod) bool

// FilterPods returns replica sets that are filtered by filterFn (all returned ones should match filterFn).
func FilterPods(pods []v1.Pod, filterFn filterPod) []v1.Pod {
	var filtered []v1.Pod
	for i := range pods {
		if filterFn(&pods[i]) {
			filtered = append(filtered, pods[i])
		}
	}
	return filtered
}

<<<<<<< HEAD
func DeploymentNameFromPod(pod *v1.Pod) string {
	if dpName, ok := pod.Labels[DeploymentIdentifier]; ok {
		return dpName
	}

	// Try load from ReplicaSet
	ownerReferences := pod.OwnerReferences
	if len(ownerReferences) > 0 {
		for _, ownerRef := range ownerReferences {
			if ownerRef.Kind == "ReplicaSet" {
				replicasetName := ownerRef.Name
				re := regexp.MustCompile(`^(.*)-\w+$`)
				matches := re.FindStringSubmatch(replicasetName)
				if len(matches) > 1 {
					return matches[1]
				} else {
					return ""
				}
			}
		}
	}

	return ""
=======
func FilterPodByName(podname string, pods []*v1.Pod) (*v1.Pod, bool) {
	for _, pod := range pods {
		if pod.Name == podname {
			return pod, true
		}
	}
	return nil, false
>>>>>>> c94029bf
}<|MERGE_RESOLUTION|>--- conflicted
+++ resolved
@@ -209,7 +209,15 @@
 	return filtered
 }
 
-<<<<<<< HEAD
+func FilterPodByName(podname string, pods []*v1.Pod) (*v1.Pod, bool) {
+	for _, pod := range pods {
+		if pod.Name == podname {
+			return pod, true
+		}
+	}
+	return nil, false
+}
+
 func DeploymentNameFromPod(pod *v1.Pod) string {
 	if dpName, ok := pod.Labels[DeploymentIdentifier]; ok {
 		return dpName
@@ -233,13 +241,4 @@
 	}
 
 	return ""
-=======
-func FilterPodByName(podname string, pods []*v1.Pod) (*v1.Pod, bool) {
-	for _, pod := range pods {
-		if pod.Name == podname {
-			return pod, true
-		}
-	}
-	return nil, false
->>>>>>> c94029bf
 }
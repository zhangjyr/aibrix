/*
Copyright 2024 The Aibrix Team.

Licensed under the Apache License, Version 2.0 (the "License");
you may not use this file except in compliance with the License.
You may obtain a copy of the License at

    http://www.apache.org/licenses/LICENSE-2.0

Unless required by applicable law or agreed to in writing, software
distributed under the License is distributed on an "AS IS" BASIS,
WITHOUT WARRANTIES OR CONDITIONS OF ANY KIND, either express or implied.
See the License for the specific language governing permissions and
limitations under the License.
*/

package e2e

import (
	"context"
	"fmt"
	"math/rand"
	"net/http"
	"testing"

	"github.com/openai/openai-go"
	"github.com/openai/openai-go/option"
	"github.com/stretchr/testify/assert"
	"github.com/stretchr/testify/require"
)

func TestStrategyRequiresCache(t *testing.T) {
	req := "this is test message"
	targetPod := getTargetPodFromChatCompletion(t, req, "least-request")
	assert.NotEmpty(t, targetPod, "least request target pod is empty")
}

func TestRandomRouting(t *testing.T) {
	histogram := make(map[string]int)
	iterration := 100

	for i := 0; i < iterration; i++ {
		req := "hello test"
		targetPod := getTargetPodFromChatCompletion(t, req, "random")
		assert.NotEmpty(t, targetPod, "target pod should not be empty")
		histogram[targetPod]++
	}

	assert.True(t, len(histogram) > 1, "target pod distribution should be more than 1")

	// Collective the occurrence of each pod
	occurrence := make([]float64, 0, len(histogram))
	for _, count := range histogram {
		occurrence = append(occurrence, float64(count))
	}

	// Perform the Chi-Squared test
	chi2Stat, df, err := chiSquaredGoodnessOfFit(occurrence, float64(iterration/len(occurrence)))
	assert.NoError(t, err, "chi-squared test failed %v", err)
	assert.Equal(t, 2, df, "degrees of freedom should be 2")

	// Using a lower 1% significance level to make sure the null hypothesis is not rejected incorrectly
	significanceLevel := 0.01

	// We need to find the critical value for customed degrees of freedom (df)
	// and significance level (alpha) from a Chi-Squared distribution table
	// or a statistical calculator.
	// For df = 2 ,
	// common critical values are:
	// Alpha = 0.10, Critical Value ≈ 4.605
	// Alpha = 0.05, Critical Value ≈ 5.991
	// Alpha = 0.01, Critical Value ≈ 9.210
	assert.True(t, chi2Stat < 9.210,
		`The observed frequencies (chiSquare: %.3f) are significantly different from the expected 
		frequencies at the %.2f significance level. Suggesting the selection process is likely NOT random according 
		to the expected distribution.`,
		chi2Stat, significanceLevel)
}

<<<<<<< HEAD
func TestSLORouting(t *testing.T) {
	iterration := 10

	for i := 0; i < iterration; i++ {
		req := "hello test"
		targetPod := getTargetPodFromChatCompletion(t, req, "slo")
		assert.NotEmpty(t, targetPod, "target pod should not be empty")
	}
}

=======
// nolint:lll
>>>>>>> f8880282
func TestPrefixCacheRouting(t *testing.T) {
	// #1 request - cache first time request
	req := "prefix-cache routing algorithm test message, ensure test message is longer than 128 bytes!! this is first message! 这是测试消息！"
	targetPod := getTargetPodFromChatCompletion(t, req, "prefix-cache")
	t.Logf("req: %s, target pod: %v\n", req, targetPod)

	// #2 request - reuse target pod from first time
	targetPod2 := getTargetPodFromChatCompletion(t, req, "prefix-cache")
	t.Logf("req: %s, target pod: %v\n", req, targetPod2)
	assert.Equal(t, targetPod, targetPod2)

	// #3 request - new request, match to random pod
	var count int
	for count < 5 {
		generateMessage := fmt.Sprintf("prefix-cache routing algorithm test message, ensure test message is longer than 128 bytes!! this is %v message! 这是测试消息！", rand.Intn(1000))
		targetPod3 := getTargetPodFromChatCompletion(t, generateMessage, "prefix-cache")
		t.Logf("req: %s, target pod from #3 request: %v\n", generateMessage, targetPod3)
		if targetPod != targetPod3 {
			break
		}
		count++
	}

	assert.NotEqual(t, 5, count)
}

// nolint:lll
func TestMultiTurnConversation(t *testing.T) {
	var dst *http.Response
	var targetPod string
	messages := []openai.ChatCompletionMessageParamUnion{}
	client := createOpenAIClientWithRoutingStrategy(gatewayURL, apiKey, "prefix-cache", option.WithResponseInto(&dst))

	for i := 1; i <= 5; i++ {
		input := fmt.Sprintf("Ensure test message is longer than 128 bytes!! This is test %d for multiturn conversation!! 这是多轮对话测试!! Have a good day!!", i)
		messages = append(messages, openai.UserMessage(input))

		chatCompletion, err := client.Chat.Completions.New(context.TODO(), openai.ChatCompletionNewParams{
			Messages: messages,
			Model:    modelName,
		})
		require.NoError(t, err, "chat completitions failed %v", err)
		assert.Greater(t, chatCompletion.Usage.CompletionTokens, int64(0), "chat completions usage tokens greater than 0")
		assert.NotEmpty(t, chatCompletion.Choices[0].Message.Content)

		messages = append(messages, openai.AssistantMessage(chatCompletion.Choices[0].Message.Content))
		if i == 1 {
			targetPod = dst.Header.Get("target-pod")
		}

		assert.Equal(t, targetPod, dst.Header.Get("target-pod"), "each multiturn conversation must route to same target pod")
	}
}

func getTargetPodFromChatCompletion(t *testing.T, message string, strategy string) string {
	var dst *http.Response
	client := createOpenAIClientWithRoutingStrategy(gatewayURL, apiKey, strategy, option.WithResponseInto(&dst))

	chatCompletion, err := client.Chat.Completions.New(context.TODO(), openai.ChatCompletionNewParams{
		Messages: []openai.ChatCompletionMessageParamUnion{
			openai.UserMessage(message),
		},
		Model: modelName,
	})
	require.NoError(t, err, "chat completitions failed %v", err)
	assert.Equal(t, modelName, chatCompletion.Model)

	return dst.Header.Get("target-pod")
}

// ChiSquaredGoodnessOfFit calculates the chi-squared test statistic and degrees of freedom
// for a goodness-of-fit test.
// observed: A slice of observed frequencies for each category.
// expected: A slice of expected frequencies for each category.
// Returns the calculated chi-squared statistic and degrees of freedom.
// Returns an error if the input slices are invalid (e.g., different lengths, negative values).
func chiSquaredGoodnessOfFit(observed []float64, expected float64) (chi2Stat float64, degreesOfFreedom int, err error) {
	// Validate inputs
	if len(observed) == 0 {
		return 0, 0, fmt.Errorf("input slices cannot be empty")
	}

	// Calculate the chi-squared statistic
	chi2Stat = 0.0
	for i := 0; i < len(observed); i++ {
		if expected < 0 || observed[i] < 0 {
			return 0, 0, fmt.Errorf("frequencies cannot be negative")
		}
		if expected == 0 {
			// If expected frequency is 0, the term is typically skipped,
			// but this can indicate issues with the model or data.
			// For a strict goodness-of-fit, expected frequencies should ideally be > 0.
			// We'll return an error here as it often suggests a problem.
			return 0, 0, fmt.Errorf("expected frequency for category %d is zero, which is not allowed for this test", i)
		}
		diff := observed[i] - expected
		chi2Stat += (diff * diff) / expected
	}

	// Calculate degrees of freedom
	// For a goodness-of-fit test comparing observed frequencies to expected
	// frequencies from a theoretical distribution, the degrees of freedom
	// are typically the number of categories minus 1.
	degreesOfFreedom = len(observed) - 1

	return chi2Stat, degreesOfFreedom, nil
}<|MERGE_RESOLUTION|>--- conflicted
+++ resolved
@@ -77,7 +77,6 @@
 		chi2Stat, significanceLevel)
 }
 
-<<<<<<< HEAD
 func TestSLORouting(t *testing.T) {
 	iterration := 10
 
@@ -88,9 +87,7 @@
 	}
 }
 
-=======
 // nolint:lll
->>>>>>> f8880282
 func TestPrefixCacheRouting(t *testing.T) {
 	// #1 request - cache first time request
 	req := "prefix-cache routing algorithm test message, ensure test message is longer than 128 bytes!! this is first message! 这是测试消息！"

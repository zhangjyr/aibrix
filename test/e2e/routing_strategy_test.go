--- conflicted
+++ resolved
@@ -30,15 +30,12 @@
 	"github.com/stretchr/testify/require"
 )
 
-<<<<<<< HEAD
-=======
 func TestStrategyRequiresCache(t *testing.T) {
 	req := "this is test message"
 	targetPod := getTargetPodFromChatCompletion(t, req, "least-request")
 	assert.NotEmpty(t, targetPod, "least request target pod is empty")
 }
 
->>>>>>> 4d7347c7
 func TestRandomRouting(t *testing.T) {
 	histogram := make(map[string]int)
 	iterration := 100
@@ -91,15 +88,9 @@
 	assert.NotEqual(t, 5, count)
 }
 
-<<<<<<< HEAD
-func getTargetPodFromChatCompletion(t *testing.T, message string, routingStrategy string) string {
-	var dst *http.Response
-	client := createOpenAIClientWithRoutingStrategy(gatewayURL, apiKey, routingStrategy, option.WithResponseInto(&dst))
-=======
 func getTargetPodFromChatCompletion(t *testing.T, message string, strategy string) string {
 	var dst *http.Response
 	client := createOpenAIClientWithRoutingStrategy(gatewayURL, apiKey, strategy, option.WithResponseInto(&dst))
->>>>>>> 4d7347c7
 
 	chatCompletion, err := client.Chat.Completions.New(context.TODO(), openai.ChatCompletionNewParams{
 		Messages: openai.F([]openai.ChatCompletionMessageParamUnion{
